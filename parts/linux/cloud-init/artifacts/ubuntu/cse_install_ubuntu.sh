--- conflicted
+++ resolved
@@ -30,7 +30,6 @@
     if [ "${OSVERSION}" == "16.04" ]; then
         BLOBFUSE_VERSION="1.3.7"
     fi
-<<<<<<< HEAD
 
     if [[ $(isARM64) != 1 ]]; then
       # no blobfuse package in arm64 ubuntu repo
@@ -42,10 +41,7 @@
       done
     fi
 
-    for apt_package in apache2-utils apt-transport-https ca-certificates ceph-common cgroup-lite cifs-utils conntrack cracklib-runtime ebtables ethtool fuse git glusterfs-client htop iftop init-system-helpers iotop iproute2 ipset iptables jq libpam-pwquality libpwquality-tools mount nfs-common pigz socat sysfsutils sysstat traceroute util-linux xz-utils netcat dnsutils zip; do
-=======
     for apt_package in apache2-utils apt-transport-https blobfuse=${BLOBFUSE_VERSION} ca-certificates ceph-common cgroup-lite cifs-utils conntrack cracklib-runtime ebtables ethtool fuse git glusterfs-client htop iftop init-system-helpers iotop iproute2 ipset iptables jq libpam-pwquality libpwquality-tools mount nfs-common pigz socat sysfsutils sysstat traceroute util-linux xz-utils netcat dnsutils zip rng-tools; do
->>>>>>> 4f16dff8
       if ! apt_get_install 30 1 600 $apt_package; then
         journalctl --no-pager -u $apt_package
         exit $ERR_APT_INSTALL_TIMEOUT

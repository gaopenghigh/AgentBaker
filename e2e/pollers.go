package e2e_test

import (
	"context"
<<<<<<< HEAD
=======
	"log"
>>>>>>> 2ff28191
	"strings"
	"testing"
	"time"

	corev1 "k8s.io/api/core/v1"
	metav1 "k8s.io/apimachinery/pkg/apis/meta/v1"
	"k8s.io/apimachinery/pkg/util/wait"
)

<<<<<<< HEAD
func pollExecOnVM(ctx context.Context, kube *kubeclient, vmPrivateIP, jumpboxPodName string, sshPrivateKey, command string) (*podExecResult, error) {
	var execResult *podExecResult
	err := wait.PollImmediateWithContext(ctx, 10*time.Second, 3*time.Minute, func(ctx context.Context) (bool, error) {
		res, err := execOnVM(ctx, kube, vmPrivateIP, jumpboxPodName, sshPrivateKey, command)
		if err != nil {
=======
const (
	// Polling intervals
	execOnVMPollInterval                 = 10 * time.Second
	extractClusterParametersPollInterval = 15 * time.Second
	extractVMLogsPollInterval            = 15 * time.Second
	waitUntilPodRunningPollInterval      = 5 * time.Second
	waitUntilPodDeletedPollInterval      = 5 * time.Second

	// Polling timeouts
	execOnVMPollingTimeout                 = 3 * time.Minute
	extractClusterParametersPollingTimeout = 3 * time.Minute
	extractVMLogsPollingTimeout            = 5 * time.Minute
	waitUntilPodRunningPollingTimeout      = 3 * time.Minute
	waitUntilPodDeletedPollingTimeout      = 1 * time.Minute
)

func pollExecOnVM(ctx context.Context, kube *kubeclient, vmPrivateIP, jumpboxPodName string, sshPrivateKey, command string) (*podExecResult, error) {
	var execResult *podExecResult
	err := wait.PollImmediateWithContext(ctx, execOnVMPollInterval, execOnVMPollingTimeout, func(ctx context.Context) (bool, error) {
		res, err := execOnVM(ctx, kube, vmPrivateIP, jumpboxPodName, sshPrivateKey, command)
		if err != nil {
			log.Printf("unable to execute command on VM: %s", err)

			// fail hard on non-retriable error
>>>>>>> 2ff28191
			if strings.Contains(err.Error(), "error extracting exit code") {
				return false, err
			}
			return false, nil
		}

		// this denotes a retriable SSH failure
		if res.exitCode == "255" {
			return false, nil
		}

		execResult = res
		return true, nil
	})

	if err != nil {
		return nil, err
	}

	return execResult, nil
}

// Wraps extractClusterParameters in a poller with a 15-second wait interval and 5-minute timeout
func pollExtractClusterParameters(ctx context.Context, t *testing.T, kube *kubeclient) (map[string]string, error) {
	var clusterParams map[string]string
	err := wait.PollImmediateWithContext(ctx, extractClusterParametersPollInterval, extractClusterParametersPollingTimeout, func(ctx context.Context) (bool, error) {
		params, err := extractClusterParameters(ctx, t, kube)
		if err != nil {
			t.Logf("error extracting cluster parameters: %q", err)
			return false, nil
		}
		clusterParams = params
		return true, nil
	})

	if err != nil {
		return nil, err
	}

	return clusterParams, nil
}

// Wraps exctracLogsFromVM and dumpFileMapToDir in a poller with a 15-second wait interval and 5-minute timeout
func pollExtractVMLogs(ctx context.Context, t *testing.T, vmssName string, privateKeyBytes []byte, opts *scenarioRunOpts) error {
	err := wait.PollImmediateWithContext(ctx, extractVMLogsPollingTimeout, extractVMLogsPollingTimeout, func(ctx context.Context) (bool, error) {
		t.Log("attempting to extract VM logs")

		logFiles, err := extractLogsFromVM(ctx, t, vmssName, string(privateKeyBytes), opts)
		if err != nil {
			t.Logf("error extracting VM logs: %q", err)
			return false, nil
		}

		t.Logf("dumping VM logs to local directory: %s", opts.loggingDir)
		if err = dumpFileMapToDir(opts.loggingDir, logFiles); err != nil {
			t.Logf("error extracting VM logs: %q", err)
			return false, nil
		}

		return true, nil
	})

	if err != nil {
		return err
	}

	return nil
}

func waitUntilPodRunning(ctx context.Context, kube *kubeclient, podName string) error {
<<<<<<< HEAD
	return wait.PollImmediateWithContext(ctx, 5*time.Second, 3*time.Minute, func(ctx context.Context) (bool, error) {
=======
	return wait.PollImmediateWithContext(ctx, waitUntilPodRunningPollingTimeout, waitUntilPodRunningPollingTimeout, func(ctx context.Context) (bool, error) {
>>>>>>> 2ff28191
		pod, err := kube.typed.CoreV1().Pods(defaultNamespace).Get(ctx, podName, metav1.GetOptions{})
		if err != nil {
			return false, err
		}

		return pod.Status.Phase == corev1.PodPhase("Running"), nil
	})
}

func waitUntilPodDeleted(ctx context.Context, kube *kubeclient, podName string) error {
<<<<<<< HEAD
	return wait.PollImmediateWithContext(ctx, 5*time.Second, 3*time.Minute, func(ctx context.Context) (bool, error) {
=======
	return wait.PollImmediateWithContext(ctx, waitUntilPodDeletedPollInterval, waitUntilPodDeletedPollingTimeout, func(ctx context.Context) (bool, error) {
>>>>>>> 2ff28191
		err := kube.typed.CoreV1().Pods(defaultNamespace).Delete(ctx, podName, metav1.DeleteOptions{})
		return err == nil, err
	})
}<|MERGE_RESOLUTION|>--- conflicted
+++ resolved
@@ -2,10 +2,7 @@
 
 import (
 	"context"
-<<<<<<< HEAD
-=======
 	"log"
->>>>>>> 2ff28191
 	"strings"
 	"testing"
 	"time"
@@ -15,13 +12,6 @@
 	"k8s.io/apimachinery/pkg/util/wait"
 )
 
-<<<<<<< HEAD
-func pollExecOnVM(ctx context.Context, kube *kubeclient, vmPrivateIP, jumpboxPodName string, sshPrivateKey, command string) (*podExecResult, error) {
-	var execResult *podExecResult
-	err := wait.PollImmediateWithContext(ctx, 10*time.Second, 3*time.Minute, func(ctx context.Context) (bool, error) {
-		res, err := execOnVM(ctx, kube, vmPrivateIP, jumpboxPodName, sshPrivateKey, command)
-		if err != nil {
-=======
 const (
 	// Polling intervals
 	execOnVMPollInterval                 = 10 * time.Second
@@ -46,7 +36,6 @@
 			log.Printf("unable to execute command on VM: %s", err)
 
 			// fail hard on non-retriable error
->>>>>>> 2ff28191
 			if strings.Contains(err.Error(), "error extracting exit code") {
 				return false, err
 			}
@@ -117,11 +106,7 @@
 }
 
 func waitUntilPodRunning(ctx context.Context, kube *kubeclient, podName string) error {
-<<<<<<< HEAD
-	return wait.PollImmediateWithContext(ctx, 5*time.Second, 3*time.Minute, func(ctx context.Context) (bool, error) {
-=======
 	return wait.PollImmediateWithContext(ctx, waitUntilPodRunningPollingTimeout, waitUntilPodRunningPollingTimeout, func(ctx context.Context) (bool, error) {
->>>>>>> 2ff28191
 		pod, err := kube.typed.CoreV1().Pods(defaultNamespace).Get(ctx, podName, metav1.GetOptions{})
 		if err != nil {
 			return false, err
@@ -132,11 +117,7 @@
 }
 
 func waitUntilPodDeleted(ctx context.Context, kube *kubeclient, podName string) error {
-<<<<<<< HEAD
-	return wait.PollImmediateWithContext(ctx, 5*time.Second, 3*time.Minute, func(ctx context.Context) (bool, error) {
-=======
 	return wait.PollImmediateWithContext(ctx, waitUntilPodDeletedPollInterval, waitUntilPodDeletedPollingTimeout, func(ctx context.Context) (bool, error) {
->>>>>>> 2ff28191
 		err := kube.typed.CoreV1().Pods(defaultNamespace).Delete(ctx, podName, metav1.DeleteOptions{})
 		return err == nil, err
 	})

#!/bin/bash -e

required_env_vars=(
    "SUBSCRIPTION_ID"
    "RESOURCE_GROUP_NAME"
    "GEN2_CAPTURED_SIG_VERSION"
    "LOCATION"
    "OS_TYPE"
    "SIG_IMAGE_NAME"
)


for v in "${required_env_vars[@]}"
do
    if [ -z "${!v}" ]; then
        echo "$v was not set!"
        exit 1
    fi
done

sig_resource_id="/subscriptions/${SUBSCRIPTION_ID}/resourceGroups/${RESOURCE_GROUP_NAME}/providers/Microsoft.Compute/galleries/PackerSigGalleryEastUS/images/${SIG_IMAGE_NAME}/versions/${GEN2_CAPTURED_SIG_VERSION}"
disk_resource_id="/subscriptions/${SUBSCRIPTION_ID}/resourceGroups/${RESOURCE_GROUP_NAME}/providers/Microsoft.Compute/disks/${GEN2_CAPTURED_SIG_VERSION}"

az resource create --id $disk_resource_id  --is-full-object --location $LOCATION --properties "{\"location\": \"$LOCATION\", \
  \"properties\": { \
    \"osType\": \"$OS_TYPE\", \
    \"creationData\": { \
      \"createOption\": \"FromImage\", \
      \"galleryImageReference\": { \
        \"id\": \"${sig_resource_id}\" \
      } \
    } \
  } \
}"
# shellcheck disable=SC2102
sas=$(az disk grant-access --ids $disk_resource_id --duration-in-seconds 3600 --query [accessSas] -o tsv)

<<<<<<< HEAD
echo "Before coping"
az image show -n 2019-containerd -g aksvhdbuilderrg
az image show -n 2022-containerd -g aksvhdbuilderrg
azcopy-preview copy "${sas}" "${CLASSIC_BLOB}/1.0.${CREATE_TIME}.vhd${CLASSIC_SAS_TOKEN}" --recursive=true

echo "Converted $sig_resource_id to ${CLASSIC_BLOB}/1.0.${CREATE_TIME}.vhd"
echo "After converting and before revoking access"
az image show -n 2019-containerd -g aksvhdbuilderrg
az image show -n 2022-containerd -g aksvhdbuilderrg
=======
azcopy-preview copy "${sas}" "${CLASSIC_BLOB}/${GEN2_CAPTURED_SIG_VERSION}.vhd${CLASSIC_SAS_TOKEN}" --recursive=true

echo "Converted $sig_resource_id to ${CLASSIC_BLOB}/${GEN2_CAPTURED_SIG_VERSION}.vhd"

>>>>>>> 5952d14a
az disk revoke-access --ids $disk_resource_id 

az resource delete --ids $disk_resource_id
echo "After deleting disk resource"
az image show -n 2019-containerd -g aksvhdbuilderrg
az image show -n 2022-containerd -g aksvhdbuilderrg
echo "Deleted $disk_resource_id"<|MERGE_RESOLUTION|>--- conflicted
+++ resolved
@@ -35,7 +35,6 @@
 # shellcheck disable=SC2102
 sas=$(az disk grant-access --ids $disk_resource_id --duration-in-seconds 3600 --query [accessSas] -o tsv)
 
-<<<<<<< HEAD
 echo "Before coping"
 az image show -n 2019-containerd -g aksvhdbuilderrg
 az image show -n 2022-containerd -g aksvhdbuilderrg
@@ -45,12 +44,11 @@
 echo "After converting and before revoking access"
 az image show -n 2019-containerd -g aksvhdbuilderrg
 az image show -n 2022-containerd -g aksvhdbuilderrg
-=======
+
 azcopy-preview copy "${sas}" "${CLASSIC_BLOB}/${GEN2_CAPTURED_SIG_VERSION}.vhd${CLASSIC_SAS_TOKEN}" --recursive=true
 
 echo "Converted $sig_resource_id to ${CLASSIC_BLOB}/${GEN2_CAPTURED_SIG_VERSION}.vhd"
 
->>>>>>> 5952d14a
 az disk revoke-access --ids $disk_resource_id 
 
 az resource delete --ids $disk_resource_id

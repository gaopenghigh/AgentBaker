--- conflicted
+++ resolved
@@ -224,11 +224,7 @@
   os_version=$1
   enable_fips=$2
 
-<<<<<<< HEAD
   if [[ ( ${os_version} == "18.04" || ${os_version} == "20.04" || ${os_version} == "V2" ) && ${enable_fips,,} == "true" ]]; then
-=======
-  if [[ (${os_version} == "18.04" || ${os_version} == "20.04") && ${enable_fips,,} == "true" ]]; then
->>>>>>> 65d6edaa
     kernel=$(uname -r)
     if [[ -f /proc/sys/crypto/fips_enabled ]]; then
       fips_enabled=$(cat /proc/sys/crypto/fips_enabled)
@@ -240,7 +236,6 @@
     else
       err $test "FIPS is not enabled."
     fi
-<<<<<<< HEAD
     
     if [[ ${os_version} == "18.04" || ${os_version} == "20.04" ]]; then
         if [[ -f /usr/src/linux-headers-${kernel}/Makefile ]]; then
@@ -248,13 +243,6 @@
         else
             err $test "fips header files don't exist."
         fi
-=======
-
-    if [[ -f /usr/src/linux-headers-${kernel}/Makefile ]]; then
-      echo "fips header files exist."
-    else
-      err $test "fips header files don't exist."
->>>>>>> 65d6edaa
     fi
   fi
 

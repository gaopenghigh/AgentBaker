--- conflicted
+++ resolved
@@ -45,8 +45,6 @@
               "gallery_name": "{{user `windows_sigmode_source_gallery_name`}}",
               "image_name": "{{user `windows_sigmode_source_image_name`}}",
               "image_version": "{{user `windows_sigmode_source_image_version`}}"
-<<<<<<< HEAD
-=======
             },
             "shared_image_gallery_destination": {
                 "resource_group": "{{user `resource_group_name`}}",
@@ -56,7 +54,6 @@
                 "replication_regions": [
                     "{{user `location`}}"
                 ]
->>>>>>> 099a346c
             },
             "polling_duration_timeout": "1h",
             "communicator": "winrm",

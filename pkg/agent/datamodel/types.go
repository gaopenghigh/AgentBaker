// Copyright (c) Microsoft Corporation. All rights reserved.
// Licensed under the MIT license.

package datamodel

import (
	"bytes"
	"encoding/json"
	"fmt"
	"hash/fnv"
	"math/rand"
	neturl "net/url"
	"sort"
	"strings"
	"sync"

	"github.com/Azure/go-autorest/autorest/to"
	"github.com/Masterminds/semver/v3"
)

// TypeMeta describes an individual API model object.
type TypeMeta struct {
	// APIVersion is on every object.
	APIVersion string `json:"apiVersion"`
}

/*
CustomSearchDomain represents the Search Domain when the custom vnet has a windows server DNS as a
nameserver.
*/
type CustomSearchDomain struct {
	Name          string `json:"name,omitempty"`
	RealmUser     string `json:"realmUser,omitempty"`
	RealmPassword string `json:"realmPassword,omitempty"`
}

// PublicKey represents an SSH key for LinuxProfile.
type PublicKey struct {
	KeyData string `json:"keyData"`
}

/*
KeyVaultCertificate specifies a certificate to install.
On Linux, the certificate file is placed under the /var/lib/waagent directory
with the file name <UppercaseThumbprint>.crt for the X509 certificate file
and <UppercaseThumbprint>.prv for the private key. Both of these files are .pem formatted.
On windows the certificate will be saved in the specified store.
*/
type KeyVaultCertificate struct {
	CertificateURL   string `json:"certificateUrl,omitempty"`
	CertificateStore string `json:"certificateStore,omitempty"`
}

// KeyVaultID specifies a key vault.
type KeyVaultID struct {
	ID string `json:"id,omitempty"`
}

// KeyVaultRef represents a reference to KeyVault instance on Azure.
type KeyVaultRef struct {
	KeyVault      KeyVaultID `json:"keyVault"`
	SecretName    string     `json:"secretName"`
	SecretVersion string     `json:"secretVersion,omitempty"`
}

// KeyVaultSecrets specifies certificates to install on the pool of machines from a given key vault.
// the key vault specified must have been granted read permissions to CRP.
type KeyVaultSecrets struct {
	SourceVault       *KeyVaultID           `json:"sourceVault,omitempty"`
	VaultCertificates []KeyVaultCertificate `json:"vaultCertificates,omitempty"`
}

// ImageReference represents a reference to an Image resource in Azure.
type ImageReference struct {
	Name           string `json:"name,omitempty"`
	ResourceGroup  string `json:"resourceGroup,omitempty"`
	SubscriptionID string `json:"subscriptionId,omitempty"`
	Gallery        string `json:"gallery,omitempty"`
	Version        string `json:"version,omitempty"`
}

// VMDiagnostics contains settings to on/off boot diagnostics collection in RD Host.
type VMDiagnostics struct {
	Enabled bool `json:"enabled"`

	// Specifies storage account Uri where Boot Diagnostics (CRP &
	// VMSS BootDiagostics) and VM Diagnostics logs (using Linux
	// Diagnostics Extension) will be stored. Uri will be of standard
	// blob domain. i.e. https://storageaccount.blob.core.windows.net/
	// This field is readonly as ACS RP will create a storage account
	// for the customer.
	StorageURL *neturl.URL `json:"storageUrl"`
}

// OSType represents OS types of agents.
type OSType string

// the OSTypes supported by vlabs.
const (
	Windows OSType = "Windows"
	Linux   OSType = "Linux"
)

// KubeletDiskType describes options for placement of the primary kubelet partition.
// docker images, emptyDir volumes, and pod logs.
type KubeletDiskType string

const (
	// OSDisk indicates data wil be shared with the OS.
	OSDisk KubeletDiskType = "OS"
	// TempDisk indicates date will be isolated on the temporary disk.
	TempDisk KubeletDiskType = "Temporary"
)

// WorkloadRuntime describes choices for the type of workload: container or wasm-wasi, currently.
type WorkloadRuntime string

const (
	// OCIContainer indicates that kubelet will be used for a container workload.
	OCIContainer WorkloadRuntime = "OCIContainer"
	// WasmWasi indicates Krustlet will be used for a WebAssembly workload.
	WasmWasi WorkloadRuntime = "WasmWasi"
)

/*
CommandLineOmittedKubeletConfigFlags are the flags set by RP that should NOT be included within the set of
command line flags when configuring kubelet.
*/
func GetCommandLineOmittedKubeletConfigFlags() map[string]bool {
	flags := map[string]bool{"--node-status-report-frequency": true}
	return flags
}

// Distro represents Linux distro to use for Linux VMs.
type Distro string

// Distro string consts.
const (
	Ubuntu                              Distro = "ubuntu"
	Ubuntu1804                          Distro = "ubuntu-18.04"
	Ubuntu1804Gen2                      Distro = "ubuntu-18.04-gen2"
	AKSUbuntu1804Gen2                   Distro = "ubuntu-18.04-gen2" // same distro as Ubuntu1804Gen2, renamed for clarity
	AKSUbuntu1604                       Distro = "aks-ubuntu-16.04"
	AKSUbuntu1804                       Distro = "aks-ubuntu-18.04"
	AKSUbuntuGPU1804                    Distro = "aks-ubuntu-gpu-18.04"
	AKSUbuntuGPU1804Gen2                Distro = "aks-ubuntu-gpu-18.04-gen2"
	AKSUbuntuContainerd1804             Distro = "aks-ubuntu-containerd-18.04"
	AKSUbuntuContainerd1804Gen2         Distro = "aks-ubuntu-containerd-18.04-gen2"
	AKSUbuntuGPUContainerd1804          Distro = "aks-ubuntu-gpu-containerd-18.04"
	AKSUbuntuGPUContainerd1804Gen2      Distro = "aks-ubuntu-gpu-containerd-18.04-gen2"
	AKSCBLMarinerV1                     Distro = "aks-cblmariner-v1"
	AKSCBLMarinerV2                     Distro = "aks-cblmariner-v2"
	AKSCBLMarinerV2Gen2                 Distro = "aks-cblmariner-v2-gen2"
	AKSCBLMarinerV2FIPS                 Distro = "aks-cblmariner-v2-fips"
	AKSCBLMarinerV2Gen2FIPS             Distro = "aks-cblmariner-v2-gen2-fips"
	AKSCBLMarinerV2Gen2Kata             Distro = "aks-cblmariner-v2-gen2-kata"
	AKSCBLMarinerV2Gen2TL               Distro = "aks-cblmariner-v2-gen2-tl"
	AKSCBLMarinerV2KataGen2TL           Distro = "aks-cblmariner-v2-kata-gen2-tl"
	AKSUbuntuFipsContainerd1804         Distro = "aks-ubuntu-fips-containerd-18.04"
	AKSUbuntuFipsContainerd1804Gen2     Distro = "aks-ubuntu-fips-containerd-18.04-gen2"
	AKSUbuntuFipsContainerd2004         Distro = "aks-ubuntu-fips-containerd-20.04"
	AKSUbuntuFipsContainerd2004Gen2     Distro = "aks-ubuntu-fips-containerd-20.04-gen2"
	AKSUbuntuFipsGPUContainerd1804      Distro = "aks-ubuntu-fips-gpu-containerd-18.04"
	AKSUbuntuFipsGPUContainerd1804Gen2  Distro = "aks-ubuntu-fips-gpu-containerd-18.04-gen2"
	AKSUbuntuArm64Containerd1804Gen2    Distro = "aks-ubuntu-arm64-containerd-18.04-gen2"
	AKSUbuntuEdgeZoneContainerd1804     Distro = "aks-ubuntu-edgezone-containerd-18.04"
	AKSUbuntuEdgeZoneContainerd1804Gen2 Distro = "aks-ubuntu-edgezone-containerd-18.04-gen2"
	AKSUbuntuEdgeZoneContainerd2204     Distro = "aks-ubuntu-edgezone-containerd-22.04"
	AKSUbuntuEdgeZoneContainerd2204Gen2 Distro = "aks-ubuntu-edgezone-containerd-22.04-gen2"
	AKSUbuntuContainerd2204             Distro = "aks-ubuntu-containerd-22.04"
	AKSUbuntuContainerd2204Gen2         Distro = "aks-ubuntu-containerd-22.04-gen2"
	AKSUbuntuContainerd2004CVMGen2      Distro = "aks-ubuntu-containerd-20.04-cvm-gen2"
	AKSUbuntuArm64Containerd2204Gen2    Distro = "aks-ubuntu-arm64-containerd-22.04-gen2"
	AKSCBLMarinerV2Arm64Gen2            Distro = "aks-cblmariner-v2-arm64-gen2"
	AKSUbuntuContainerd2204TLGen2       Distro = "aks-ubuntu-containerd-22.04-tl-gen2"
	RHEL                                Distro = "rhel"
	CoreOS                              Distro = "coreos"
	AKS1604Deprecated                   Distro = "aks"      // deprecated AKS 16.04 distro. Equivalent to aks-ubuntu-16.04.
	AKS1804Deprecated                   Distro = "aks-1804" // deprecated AKS 18.04 distro. Equivalent to aks-ubuntu-18.04.

	// Windows string const.
	// AKSWindows2019 stands for distro of windows server 2019 SIG image with docker.
	AKSWindows2019 Distro = "aks-windows-2019"
	// AKSWindows2019Containerd stands for distro for windows server 2019 SIG image with containerd.
	AKSWindows2019Containerd Distro = "aks-windows-2019-containerd"
	// AKSWindows2022Containerd stands for distro for windows server 2022 SIG image with containerd.
	AKSWindows2022Containerd Distro = "aks-windows-2022-containerd"
	// AKSWindows2022ContainerdGen2 stands for distro for windows server 2022 Gen 2 SIG image with containerd.
	AKSWindows2022ContainerdGen2 Distro = "aks-windows-2022-containerd-gen2"
	// AKSWindows2019PIR stands for distro of windows server 2019 PIR image with docker.
	AKSWindows2019PIR        Distro = "aks-windows-2019-pir"
	CustomizedImage          Distro = "CustomizedImage"
	CustomizedWindowsOSImage Distro = "CustomizedWindowsOSImage"

	// USNatCloud is a const string reference identifier for USNat.
	USNatCloud = "USNatCloud"
	// USSecCloud is a const string reference identifier for USSec.
	USSecCloud = "USSecCloud"
)

//nolint:gochecknoglobals
var AKSDistrosAvailableOnVHD = []Distro{
	AKSUbuntu1604,
	AKSUbuntu1804,
	AKSUbuntu1804Gen2,
	AKSUbuntuGPU1804,
	AKSUbuntuGPU1804Gen2,
	AKSUbuntuContainerd1804,
	AKSUbuntuContainerd1804Gen2,
	AKSUbuntuGPUContainerd1804,
	AKSUbuntuGPUContainerd1804Gen2,
	AKSCBLMarinerV1,
	AKSCBLMarinerV2,
	AKSCBLMarinerV2Gen2,
	AKSCBLMarinerV2FIPS,
	AKSCBLMarinerV2Gen2FIPS,
	AKSCBLMarinerV2Gen2Kata,
	AKSCBLMarinerV2Gen2TL,
	AKSCBLMarinerV2KataGen2TL,
	AKSUbuntuFipsContainerd1804,
	AKSUbuntuFipsContainerd1804Gen2,
	AKSUbuntuFipsContainerd2004,
	AKSUbuntuFipsContainerd2004Gen2,
	AKSUbuntuFipsGPUContainerd1804,
	AKSUbuntuFipsGPUContainerd1804Gen2,
	AKSUbuntuArm64Containerd1804Gen2,
	AKSUbuntuEdgeZoneContainerd1804,
	AKSUbuntuEdgeZoneContainerd1804Gen2,
	AKSUbuntuEdgeZoneContainerd2204,
	AKSUbuntuEdgeZoneContainerd2204Gen2,
	AKSUbuntuContainerd2204,
	AKSUbuntuContainerd2204Gen2,
	AKSUbuntuContainerd2004CVMGen2,
	AKSUbuntuArm64Containerd2204Gen2,
	AKSCBLMarinerV2Arm64Gen2,
	AKSUbuntuContainerd2204TLGen2,
}

type CustomConfigurationComponent string

const (
	ComponentkubeProxy CustomConfigurationComponent = "kube-proxy"
	Componentkubelet   CustomConfigurationComponent = "kubelet"
)

func (d Distro) IsVHDDistro() bool {
	for _, distro := range AKSDistrosAvailableOnVHD {
		if d == distro {
			return true
		}
	}
	return false
}

func (d Distro) Is2204VHDDistro() bool {
	for _, distro := range AvailableUbuntu2204Distros {
		if d == distro {
			return true
		}
	}
	return false
}

func (d Distro) IsKataDistro() bool {
	return d == AKSCBLMarinerV2Gen2Kata
}

/*
KeyvaultSecretRef specifies path to the Azure keyvault along with secret name and (optionaly) version
for Service Principal's secret.
*/
type KeyvaultSecretRef struct {
	VaultID       string `json:"vaultID"`
	SecretName    string `json:"secretName"`
	SecretVersion string `json:"version,omitempty"`
}

// AuthenticatorType represents the authenticator type the cluster was.
// set up with.
type AuthenticatorType string

const (
	// OIDC represent cluster setup in OIDC auth mode.
	OIDC AuthenticatorType = "oidc"
	// Webhook represent cluster setup in wehhook auth mode.
	Webhook AuthenticatorType = "webhook"
)

// UserAssignedIdentity contains information that uniquely identifies an identity.
type UserAssignedIdentity struct {
	ResourceID string `json:"resourceId,omitempty"`
	ClientID   string `json:"clientId,omitempty"`
	ObjectID   string `json:"objectId,omitempty"`
}

// ResourceIdentifiers represents resource ids.
type ResourceIdentifiers struct {
	Graph               string `json:"graph,omitempty"`
	KeyVault            string `json:"keyVault,omitempty"`
	Datalake            string `json:"datalake,omitempty"`
	Batch               string `json:"batch,omitempty"`
	OperationalInsights string `json:"operationalInsights,omitempty"`
	Storage             string `json:"storage,omitempty"`
}

// CustomCloudEnv represents the custom cloud env info of the AKS cluster.
type CustomCloudEnv struct {
	// TODO(ace): why is Name uppercase?
	// in Linux, this was historically specified as "name" when serialized.
	// However Windows relies on the json tag as "Name".
	// TODO(ace): can we align on one casing?
	SnakeCaseName                string              `json:"name,omitempty"`
	Name                         string              `json:"Name,omitempty"`
	McrURL                       string              `json:"mcrURL,omitempty"`
	RepoDepotEndpoint            string              `json:"repoDepotEndpoint,omitempty"`
	ManagementPortalURL          string              `json:"managementPortalURL,omitempty"`
	PublishSettingsURL           string              `json:"publishSettingsURL,omitempty"`
	ServiceManagementEndpoint    string              `json:"serviceManagementEndpoint,omitempty"`
	ResourceManagerEndpoint      string              `json:"resourceManagerEndpoint,omitempty"`
	ActiveDirectoryEndpoint      string              `json:"activeDirectoryEndpoint,omitempty"`
	GalleryEndpoint              string              `json:"galleryEndpoint,omitempty"`
	KeyVaultEndpoint             string              `json:"keyVaultEndpoint,omitempty"`
	GraphEndpoint                string              `json:"graphEndpoint,omitempty"`
	ServiceBusEndpoint           string              `json:"serviceBusEndpoint,omitempty"`
	BatchManagementEndpoint      string              `json:"batchManagementEndpoint,omitempty"`
	StorageEndpointSuffix        string              `json:"storageEndpointSuffix,omitempty"`
	SQLDatabaseDNSSuffix         string              `json:"sqlDatabaseDNSSuffix,omitempty"`
	TrafficManagerDNSSuffix      string              `json:"trafficManagerDNSSuffix,omitempty"`
	KeyVaultDNSSuffix            string              `json:"keyVaultDNSSuffix,omitempty"`
	ServiceBusEndpointSuffix     string              `json:"serviceBusEndpointSuffix,omitempty"`
	ServiceManagementVMDNSSuffix string              `json:"serviceManagementVMDNSSuffix,omitempty"`
	ResourceManagerVMDNSSuffix   string              `json:"resourceManagerVMDNSSuffix,omitempty"`
	ContainerRegistryDNSSuffix   string              `json:"containerRegistryDNSSuffix,omitempty"`
	CosmosDBDNSSuffix            string              `json:"cosmosDBDNSSuffix,omitempty"`
	TokenAudience                string              `json:"tokenAudience,omitempty"`
	ResourceIdentifiers          ResourceIdentifiers `json:"resourceIdentifiers,omitempty"`
}

// FeatureFlags defines feature-flag restricted functionality.
type FeatureFlags struct {
	EnableCSERunInBackground bool `json:"enableCSERunInBackground,omitempty"`
	BlockOutboundInternet    bool `json:"blockOutboundInternet,omitempty"`
	EnableIPv6DualStack      bool `json:"enableIPv6DualStack,omitempty"`
	EnableIPv6Only           bool `json:"enableIPv6Only,omitempty"`
	EnableWinDSR             bool `json:"enableWinDSR,omitempty"`
}

// AddonProfile represents an addon for managed cluster.
type AddonProfile struct {
	Enabled bool              `json:"enabled"`
	Config  map[string]string `json:"config"`
	// Identity contains information of the identity associated with this addon.
	// This property will only appear in an MSI-enabled cluster.
	Identity *UserAssignedIdentity `json:"identity,omitempty"`
}

// HostedMasterProfile defines properties for a hosted master.
type HostedMasterProfile struct {
	// Master public endpoint/FQDN with port.
	// The format will be FQDN:2376.
	// Not used during PUT, returned as part of GETFQDN.
	FQDN string `json:"fqdn,omitempty"`
	// IPAddress.
	// if both FQDN and IPAddress are specified, we should use IPAddress.
	IPAddress string `json:"ipAddress,omitempty"`
	DNSPrefix string `json:"dnsPrefix"`
	// FQDNSubdomain is used by private cluster without dnsPrefix so they have fixed FQDN.
	FQDNSubdomain string `json:"fqdnSubdomain"`
	/* Subnet holds the CIDR which defines the Azure Subnet in which
	Agents will be provisioned. This is stored on the HostedMasterProfile
	and will become `masterSubnet` in the compiled template. */
	Subnet string `json:"subnet"`
	// ApiServerWhiteListRange is a comma delimited CIDR which is whitelisted to AKS.
	APIServerWhiteListRange *string `json:"apiServerWhiteListRange"`
	IPMasqAgent             bool    `json:"ipMasqAgent"`
}

// CustomProfile specifies custom properties that are used for cluster instantiation.
// Should not be used by most users.
type CustomProfile struct {
	Orchestrator string `json:"orchestrator,omitempty"`
}

// AADProfile specifies attributes for AAD integration.
type AADProfile struct {
	// The client AAD application ID.
	ClientAppID string `json:"clientAppID,omitempty"`
	// The server AAD application ID.
	ServerAppID string `json:"serverAppID,omitempty"`
	// The server AAD application secret.
	ServerAppSecret string `json:"serverAppSecret,omitempty" conform:"redact"`
	// The AAD tenant ID to use for authentication.
	// If not specified, will use the tenant of the deployment subscription.
	// Optional.
	TenantID string `json:"tenantID,omitempty"`
	// The Azure Active Directory Group Object ID that will be assigned the cluster-admin RBAC role.
	// Optional.
	AdminGroupID string `json:"adminGroupID,omitempty"`
	// The authenticator to use, either "oidc" or "webhook".
	Authenticator AuthenticatorType `json:"authenticator"`
}

// CertificateProfile represents the definition of the master cluster.
type CertificateProfile struct {
	// CaCertificate is the certificate authority certificate.
	CaCertificate string `json:"caCertificate,omitempty" conform:"redact"`
	// ApiServerCertificate is the rest api server certificate, and signed by the CA.
	APIServerCertificate string `json:"apiServerCertificate,omitempty" conform:"redact"`
	// ClientCertificate is the certificate used by the client kubelet services and signed by the CA.
	ClientCertificate string `json:"clientCertificate,omitempty" conform:"redact"`
	// ClientPrivateKey is the private key used by the client kubelet services and signed by the CA.
	ClientPrivateKey string `json:"clientPrivateKey,omitempty" conform:"redact"`
	// KubeConfigCertificate is the client certificate used for kubectl cli and signed by the CA.
	KubeConfigCertificate string `json:"kubeConfigCertificate,omitempty" conform:"redact"`
	// KubeConfigPrivateKey is the client private key used for kubectl cli and signed by the CA.
	KubeConfigPrivateKey string `json:"kubeConfigPrivateKey,omitempty" conform:"redact"`
}

// ServicePrincipalProfile contains the client and secret used by the cluster for Azure Resource CRUD.
type ServicePrincipalProfile struct {
	ClientID          string             `json:"clientId"`
	Secret            string             `json:"secret,omitempty" conform:"redact"`
	ObjectID          string             `json:"objectId,omitempty"`
	KeyvaultSecretRef *KeyvaultSecretRef `json:"keyvaultSecretRef,omitempty"`
}

// DiagnosticsProfile setting to enable/disable capturing.
// diagnostics for VMs hosting container cluster.
type DiagnosticsProfile struct {
	VMDiagnostics *VMDiagnostics `json:"vmDiagnostics"`
}

// ExtensionProfile represents an extension definition.
type ExtensionProfile struct {
	Name                           string             `json:"name"`
	Version                        string             `json:"version"`
	ExtensionParameters            string             `json:"extensionParameters,omitempty"`
	ExtensionParametersKeyVaultRef *KeyvaultSecretRef `json:"parametersKeyvaultSecretRef,omitempty"`
	RootURL                        string             `json:"rootURL,omitempty"`
	// This is only needed for preprovision extensions and it needs to be a bash script.
	Script   string `json:"script,omitempty"`
	URLQuery string `json:"urlQuery,omitempty"`
}

// ResourcePurchasePlan defines resource plan as required by ARM for billing purposes.
type ResourcePurchasePlan struct {
	Name          string `json:"name"`
	Product       string `json:"product"`
	PromotionCode string `json:"promotionCode"`
	Publisher     string `json:"publisher"`
}

// WindowsProfile represents the windows parameters passed to the cluster.
type WindowsProfile struct {
	AdminUsername                 string                     `json:"adminUsername"`
	AdminPassword                 string                     `json:"adminPassword" conform:"redact"`
	CSIProxyURL                   string                     `json:"csiProxyURL,omitempty"`
	EnableCSIProxy                *bool                      `json:"enableCSIProxy,omitempty"`
	ImageRef                      *ImageReference            `json:"imageReference,omitempty"`
	ImageVersion                  string                     `json:"imageVersion"`
	ProvisioningScriptsPackageURL string                     `json:"provisioningScriptsPackageURL,omitempty"`
	WindowsImageSourceURL         string                     `json:"windowsImageSourceURL"`
	WindowsPublisher              string                     `json:"windowsPublisher"`
	WindowsOffer                  string                     `json:"windowsOffer"`
	WindowsSku                    string                     `json:"windowsSku"`
	WindowsDockerVersion          string                     `json:"windowsDockerVersion"`
	Secrets                       []KeyVaultSecrets          `json:"secrets,omitempty"`
	SSHEnabled                    *bool                      `json:"sshEnabled,omitempty"`
	EnableAutomaticUpdates        *bool                      `json:"enableAutomaticUpdates,omitempty"`
	IsCredentialAutoGenerated     *bool                      `json:"isCredentialAutoGenerated,omitempty"`
	EnableAHUB                    *bool                      `json:"enableAHUB,omitempty"`
	WindowsPauseImageURL          string                     `json:"windowsPauseImageURL"`
	AlwaysPullWindowsPauseImage   *bool                      `json:"alwaysPullWindowsPauseImage,omitempty"`
	ContainerdWindowsRuntimes     *ContainerdWindowsRuntimes `json:"containerdWindowsRuntimes,omitempty"`
	WindowsCalicoPackageURL       string                     `json:"windowsCalicoPackageURL,omitempty"`
	//nolint:revive, stylecheck // keep field names the same as RP
	WindowsSecureTlsEnabled *bool `json:"windowsSecureTlsEnabled,omitempty"`
	//nolint:revive, stylecheck // keep field names the same as RP
	WindowsGmsaPackageUrl          string  `json:"windowsGmsaPackageUrl,omitempty"`
	CseScriptsPackageURL           string  `json:"cseScriptsPackageURL,omitempty"`
	HnsRemediatorIntervalInMinutes *uint32 `json:"hnsRemediatorIntervalInMinutes,omitempty"`
	LogGeneratorIntervalInMinutes  *uint32 `json:"logGeneratorIntervalInMinutes,omitempty"`
}

// ContainerdWindowsRuntimes configures containerd runtimes that are available on the windows nodes.
type ContainerdWindowsRuntimes struct {
	DefaultSandboxIsolation string            `json:"defaultSandboxIsolation,omitempty"`
	RuntimeHandlers         []RuntimeHandlers `json:"runtimesHandlers,omitempty"`
}

// RuntimeHandlers configures the runtime settings in containerd.
type RuntimeHandlers struct {
	BuildNumber string `json:"buildNumber,omitempty"`
}

// LinuxProfile represents the linux parameters passed to the cluster.
type LinuxProfile struct {
	AdminUsername string `json:"adminUsername"`
	SSH           struct {
		PublicKeys []PublicKey `json:"publicKeys"`
	} `json:"ssh"`
	Secrets            []KeyVaultSecrets   `json:"secrets,omitempty"`
	Distro             Distro              `json:"distro,omitempty"`
	CustomSearchDomain *CustomSearchDomain `json:"customSearchDomain,omitempty"`
}

// Extension represents an extension definition in the master or agentPoolProfile.
type Extension struct {
	Name        string `json:"name"`
	SingleOrAll string `json:"singleOrAll"`
	Template    string `json:"template"`
}

// PrivateJumpboxProfile represents a jumpbox definition.
type PrivateJumpboxProfile struct {
	Name           string `json:"name" validate:"required"`
	VMSize         string `json:"vmSize" validate:"required"`
	OSDiskSizeGB   int    `json:"osDiskSizeGB,omitempty" validate:"min=0,max=2048"`
	Username       string `json:"username,omitempty"`
	PublicKey      string `json:"publicKey" validate:"required"`
	StorageProfile string `json:"storageProfile,omitempty"`
}

// PrivateCluster defines the configuration for a private cluster.
type PrivateCluster struct {
	Enabled                *bool                  `json:"enabled,omitempty"`
	EnableHostsConfigAgent *bool                  `json:"enableHostsConfigAgent,omitempty"`
	JumpboxProfile         *PrivateJumpboxProfile `json:"jumpboxProfile,omitempty"`
}

// KubernetesContainerSpec defines configuration for a container spec.
type KubernetesContainerSpec struct {
	Name           string `json:"name,omitempty"`
	Image          string `json:"image,omitempty"`
	CPURequests    string `json:"cpuRequests,omitempty"`
	MemoryRequests string `json:"memoryRequests,omitempty"`
	CPULimits      string `json:"cpuLimits,omitempty"`
	MemoryLimits   string `json:"memoryLimits,omitempty"`
}

// AddonNodePoolsConfig defines configuration for pool-specific cluster-autoscaler configuration.
type AddonNodePoolsConfig struct {
	Name   string            `json:"name,omitempty"`
	Config map[string]string `json:"config,omitempty"`
}

// KubernetesAddon defines a list of addons w/ configuration to include with the cluster deployment.
type KubernetesAddon struct {
	Name       string                    `json:"name,omitempty"`
	Enabled    *bool                     `json:"enabled,omitempty"`
	Mode       string                    `json:"mode,omitempty"`
	Containers []KubernetesContainerSpec `json:"containers,omitempty"`
	Config     map[string]string         `json:"config,omitempty"`
	Pools      []AddonNodePoolsConfig    `json:"pools,omitempty"`
	Data       string                    `json:"data,omitempty"`
}

// KubernetesConfig contains the Kubernetes config structure, containing Kubernetes specific configuration.
type KubernetesConfig struct {
	KubernetesImageBase               string            `json:"kubernetesImageBase,omitempty"`
	MCRKubernetesImageBase            string            `json:"mcrKubernetesImageBase,omitempty"`
	ClusterSubnet                     string            `json:"clusterSubnet,omitempty"`
	NetworkPolicy                     string            `json:"networkPolicy,omitempty"`
	NetworkPlugin                     string            `json:"networkPlugin,omitempty"`
	NetworkMode                       string            `json:"networkMode,omitempty"`
	ContainerRuntime                  string            `json:"containerRuntime,omitempty"`
	MaxPods                           int               `json:"maxPods,omitempty"`
	DockerBridgeSubnet                string            `json:"dockerBridgeSubnet,omitempty"`
	DNSServiceIP                      string            `json:"dnsServiceIP,omitempty"`
	ServiceCIDR                       string            `json:"serviceCidr,omitempty"`
	UseManagedIdentity                bool              `json:"useManagedIdentity,omitempty"`
	UserAssignedID                    string            `json:"userAssignedID,omitempty"`
	UserAssignedClientID              string            `json:"userAssignedClientID,omitempty"` //nolint: lll // Note: cannot be provided in config. Used *only* for transferring this to azure.json.
	CustomHyperkubeImage              string            `json:"customHyperkubeImage,omitempty"`
	CustomKubeProxyImage              string            `json:"customKubeProxyImage,omitempty"`
	CustomKubeBinaryURL               string            `json:"customKubeBinaryURL,omitempty"`
	MobyVersion                       string            `json:"mobyVersion,omitempty"`
	ContainerdVersion                 string            `json:"containerdVersion,omitempty"`
	WindowsNodeBinariesURL            string            `json:"windowsNodeBinariesURL,omitempty"`
	WindowsContainerdURL              string            `json:"windowsContainerdURL,omitempty"`
	WindowsSdnPluginURL               string            `json:"windowsSdnPluginURL,omitempty"`
	UseInstanceMetadata               *bool             `json:"useInstanceMetadata,omitempty"`
	EnableRbac                        *bool             `json:"enableRbac,omitempty"`
	EnableSecureKubelet               *bool             `json:"enableSecureKubelet,omitempty"`
	PrivateCluster                    *PrivateCluster   `json:"privateCluster,omitempty"`
	GCHighThreshold                   int               `json:"gchighthreshold,omitempty"`
	GCLowThreshold                    int               `json:"gclowthreshold,omitempty"`
	EnableEncryptionWithExternalKms   *bool             `json:"enableEncryptionWithExternalKms,omitempty"`
	Addons                            []KubernetesAddon `json:"addons,omitempty"`
	ContainerRuntimeConfig            map[string]string `json:"containerRuntimeConfig,omitempty"`
	ControllerManagerConfig           map[string]string `json:"controllerManagerConfig,omitempty"`
	SchedulerConfig                   map[string]string `json:"schedulerConfig,omitempty"`
	CloudProviderBackoffMode          string            `json:"cloudProviderBackoffMode"`
	CloudProviderBackoff              *bool             `json:"cloudProviderBackoff,omitempty"`
	CloudProviderBackoffRetries       int               `json:"cloudProviderBackoffRetries,omitempty"`
	CloudProviderBackoffJitter        float64           `json:"cloudProviderBackoffJitter,omitempty"`
	CloudProviderBackoffDuration      int               `json:"cloudProviderBackoffDuration,omitempty"`
	CloudProviderBackoffExponent      float64           `json:"cloudProviderBackoffExponent,omitempty"`
	CloudProviderRateLimit            *bool             `json:"cloudProviderRateLimit,omitempty"`
	CloudProviderRateLimitQPS         float64           `json:"cloudProviderRateLimitQPS,omitempty"`
	CloudProviderRateLimitQPSWrite    float64           `json:"cloudProviderRateLimitQPSWrite,omitempty"`
	CloudProviderRateLimitBucket      int               `json:"cloudProviderRateLimitBucket,omitempty"`
	CloudProviderRateLimitBucketWrite int               `json:"cloudProviderRateLimitBucketWrite,omitempty"`
	CloudProviderDisableOutboundSNAT  *bool             `json:"cloudProviderDisableOutboundSNAT,omitempty"`
	NodeStatusUpdateFrequency         string            `json:"nodeStatusUpdateFrequency,omitempty"`
	LoadBalancerSku                   string            `json:"loadBalancerSku,omitempty"`
	ExcludeMasterFromStandardLB       *bool             `json:"excludeMasterFromStandardLB,omitempty"`
	AzureCNIURLLinux                  string            `json:"azureCNIURLLinux,omitempty"`
	AzureCNIURLARM64Linux             string            `json:"azureCNIURLARM64Linux,omitempty"`
	AzureCNIURLWindows                string            `json:"azureCNIURLWindows,omitempty"`
	MaximumLoadBalancerRuleCount      int               `json:"maximumLoadBalancerRuleCount,omitempty"`
	PrivateAzureRegistryServer        string            `json:"privateAzureRegistryServer,omitempty"`
	NetworkPluginMode                 string            `json:"networkPluginMode,omitempty"`
}

/*
CustomFile has source as the full absolute source path to a file and dest
is the full absolute desired destination path to put the file on a master node.
*/
type CustomFile struct {
	Source string `json:"source,omitempty"`
	Dest   string `json:"dest,omitempty"`
}

// OrchestratorProfile contains Orchestrator properties.
type OrchestratorProfile struct {
	OrchestratorType    string            `json:"orchestratorType"`
	OrchestratorVersion string            `json:"orchestratorVersion"`
	KubernetesConfig    *KubernetesConfig `json:"kubernetesConfig,omitempty"`
}

// ProvisioningState represents the current state of container service resource.
type ProvisioningState string

// CustomKubeletConfig represents custom kubelet configurations for agent pool nodes.
type CustomKubeletConfig struct {
	CPUManagerPolicy      string    `json:"cpuManagerPolicy,omitempty"`
	CPUCfsQuota           *bool     `json:"cpuCfsQuota,omitempty"`
	CPUCfsQuotaPeriod     string    `json:"cpuCfsQuotaPeriod,omitempty"`
	ImageGcHighThreshold  *int32    `json:"imageGcHighThreshold,omitempty"`
	ImageGcLowThreshold   *int32    `json:"imageGcLowThreshold,omitempty"`
	TopologyManagerPolicy string    `json:"topologyManagerPolicy,omitempty"`
	AllowedUnsafeSysctls  *[]string `json:"allowedUnsafeSysctls,omitempty"`
	FailSwapOn            *bool     `json:"failSwapOn,omitempty"`
	ContainerLogMaxSizeMB *int32    `json:"containerLogMaxSizeMB,omitempty"`
	ContainerLogMaxFiles  *int32    `json:"containerLogMaxFiles,omitempty"`
	PodMaxPids            *int32    `json:"podMaxPids,omitempty"`
}

// CustomLinuxOSConfig represents custom os configurations for agent pool nodes.
type CustomLinuxOSConfig struct {
	Sysctls                    *SysctlConfig `json:"sysctls,omitempty"`
	TransparentHugePageEnabled string        `json:"transparentHugePageEnabled,omitempty"`
	TransparentHugePageDefrag  string        `json:"transparentHugePageDefrag,omitempty"`
	SwapFileSizeMB             *int32        `json:"swapFileSizeMB,omitempty"`
}

// SysctlConfig represents sysctl configs in customLinuxOsConfig.
type SysctlConfig struct {
	NetCoreSomaxconn               *int32 `json:"netCoreSomaxconn,omitempty"`
	NetCoreNetdevMaxBacklog        *int32 `json:"netCoreNetdevMaxBacklog,omitempty"`
	NetCoreRmemDefault             *int32 `json:"netCoreRmemDefault,omitempty"`
	NetCoreRmemMax                 *int32 `json:"netCoreRmemMax,omitempty"`
	NetCoreWmemDefault             *int32 `json:"netCoreWmemDefault,omitempty"`
	NetCoreWmemMax                 *int32 `json:"netCoreWmemMax,omitempty"`
	NetCoreOptmemMax               *int32 `json:"netCoreOptmemMax,omitempty"`
	NetIpv4TcpMaxSynBacklog        *int32 `json:"netIpv4TcpMaxSynBacklog,omitempty"`
	NetIpv4TcpMaxTwBuckets         *int32 `json:"netIpv4TcpMaxTwBuckets,omitempty"`
	NetIpv4TcpFinTimeout           *int32 `json:"netIpv4TcpFinTimeout,omitempty"`
	NetIpv4TcpKeepaliveTime        *int32 `json:"netIpv4TcpKeepaliveTime,omitempty"`
	NetIpv4TcpKeepaliveProbes      *int32 `json:"netIpv4TcpKeepaliveProbes,omitempty"`
	NetIpv4TcpkeepaliveIntvl       *int32 `json:"netIpv4TcpkeepaliveIntvl,omitempty"`
	NetIpv4TcpTwReuse              *bool  `json:"netIpv4TcpTwReuse,omitempty"`
	NetIpv4IpLocalPortRange        string `json:"netIpv4IpLocalPortRange,omitempty"`
	NetIpv4NeighDefaultGcThresh1   *int32 `json:"netIpv4NeighDefaultGcThresh1,omitempty"`
	NetIpv4NeighDefaultGcThresh2   *int32 `json:"netIpv4NeighDefaultGcThresh2,omitempty"`
	NetIpv4NeighDefaultGcThresh3   *int32 `json:"netIpv4NeighDefaultGcThresh3,omitempty"`
	NetNetfilterNfConntrackMax     *int32 `json:"netNetfilterNfConntrackMax,omitempty"`
	NetNetfilterNfConntrackBuckets *int32 `json:"netNetfilterNfConntrackBuckets,omitempty"`
	FsInotifyMaxUserWatches        *int32 `json:"fsInotifyMaxUserWatches,omitempty"`
	FsFileMax                      *int32 `json:"fsFileMax,omitempty"`
	FsAioMaxNr                     *int32 `json:"fsAioMaxNr,omitempty"`
	FsNrOpen                       *int32 `json:"fsNrOpen,omitempty"`
	KernelThreadsMax               *int32 `json:"kernelThreadsMax,omitempty"`
	VMMaxMapCount                  *int32 `json:"vmMaxMapCount,omitempty"`
	VMSwappiness                   *int32 `json:"vmSwappiness,omitempty"`
	VMVfsCachePressure             *int32 `json:"vmVfsCachePressure,omitempty"`
}

type CustomConfiguration struct {
	KubernetesConfigurations        map[string]*ComponentConfiguration
	WindowsKubernetesConfigurations map[string]*ComponentConfiguration
}

type ComponentConfiguration struct {
	Image       *string
	Config      map[string]string
	DownloadURL *string
}

// AgentPoolProfile represents an agent pool definition.
type AgentPoolProfile struct {
	Name                  string               `json:"name"`
	VMSize                string               `json:"vmSize"`
	KubeletDiskType       KubeletDiskType      `json:"kubeletDiskType,omitempty"`
	WorkloadRuntime       WorkloadRuntime      `json:"workloadRuntime,omitempty"`
	DNSPrefix             string               `json:"dnsPrefix,omitempty"`
	OSType                OSType               `json:"osType,omitempty"`
	Ports                 []int                `json:"ports,omitempty"`
	AvailabilityProfile   string               `json:"availabilityProfile"`
	StorageProfile        string               `json:"storageProfile,omitempty"`
	VnetSubnetID          string               `json:"vnetSubnetID,omitempty"`
	Distro                Distro               `json:"distro,omitempty"`
	CustomNodeLabels      map[string]string    `json:"customNodeLabels,omitempty"`
	PreprovisionExtension *Extension           `json:"preProvisionExtension"`
	KubernetesConfig      *KubernetesConfig    `json:"kubernetesConfig,omitempty"`
	VnetCidrs             []string             `json:"vnetCidrs,omitempty"`
	WindowsNameVersion    string               `json:"windowsNameVersion,omitempty"`
	CustomKubeletConfig   *CustomKubeletConfig `json:"customKubeletConfig,omitempty"`
	CustomLinuxOSConfig   *CustomLinuxOSConfig `json:"customLinuxOSConfig,omitempty"`
	MessageOfTheDay       string               `json:"messageOfTheDay,omitempty"`
	/* This is a new property and all old agent pools do no have this field. We need to keep the default
	behavior to reboot Windows node when it is nil. */
	NotRebootWindowsNode    *bool                    `json:"notRebootWindowsNode,omitempty"`
	AgentPoolWindowsProfile *AgentPoolWindowsProfile `json:"agentPoolWindowsProfile,omitempty"`
}

// Properties represents the AKS cluster definition.
type Properties struct {
	ClusterID               string
	ProvisioningState       ProvisioningState        `json:"provisioningState,omitempty"`
	OrchestratorProfile     *OrchestratorProfile     `json:"orchestratorProfile,omitempty"`
	AgentPoolProfiles       []*AgentPoolProfile      `json:"agentPoolProfiles,omitempty"`
	LinuxProfile            *LinuxProfile            `json:"linuxProfile,omitempty"`
	WindowsProfile          *WindowsProfile          `json:"windowsProfile,omitempty"`
	ExtensionProfiles       []*ExtensionProfile      `json:"extensionProfiles"`
	DiagnosticsProfile      *DiagnosticsProfile      `json:"diagnosticsProfile,omitempty"`
	ServicePrincipalProfile *ServicePrincipalProfile `json:"servicePrincipalProfile,omitempty"`
	CertificateProfile      *CertificateProfile      `json:"certificateProfile,omitempty"`
	AADProfile              *AADProfile              `json:"aadProfile,omitempty"`
	CustomProfile           *CustomProfile           `json:"customProfile,omitempty"`
	HostedMasterProfile     *HostedMasterProfile     `json:"hostedMasterProfile,omitempty"`
	AddonProfiles           map[string]AddonProfile  `json:"addonProfiles,omitempty"`
	FeatureFlags            *FeatureFlags            `json:"featureFlags,omitempty"`
	CustomCloudEnv          *CustomCloudEnv          `json:"customCloudEnv,omitempty"`
	CustomConfiguration     *CustomConfiguration     `json:"customConfiguration,omitempty"`
}

// ContainerService complies with the ARM model of resource definition in a JSON template.
type ContainerService struct {
	ID       string                `json:"id"`
	Location string                `json:"location"`
	Name     string                `json:"name"`
	Plan     *ResourcePurchasePlan `json:"plan,omitempty"`
	Tags     map[string]string     `json:"tags"`
	Type     string                `json:"type"`

	Properties *Properties `json:"properties,omitempty"`
}

// IsAKSCustomCloud checks if it's in AKS custom cloud.
func (cs *ContainerService) IsAKSCustomCloud() bool {
	return cs.Properties.CustomCloudEnv != nil &&
		strings.EqualFold(cs.Properties.CustomCloudEnv.Name, "akscustom")
}

// HasAadProfile returns true if the has aad profile.
func (p *Properties) HasAadProfile() bool {
	return p.AADProfile != nil
}

/*
GetCustomCloudName returns name of environment if customCloudProfile is provided, returns empty string if
customCloudProfile is empty.Because customCloudProfile is empty for deployment is AzurePublicCloud,
AzureChinaCloud, AzureGermanCloud, AzureUSGovernmentCloud, the return value will be empty string for those
clouds.
*/
func (p *Properties) GetCustomCloudName() string {
	var cloudProfileName string
	if p.IsAKSCustomCloud() {
		cloudProfileName = p.CustomCloudEnv.Name
	}
	return cloudProfileName
}

// IsIPMasqAgentDisabled returns true if the ip-masq-agent functionality is disabled.
func (p *Properties) IsIPMasqAgentDisabled() bool {
	if p.HostedMasterProfile != nil {
		return !p.HostedMasterProfile.IPMasqAgent
	}
	if p.OrchestratorProfile != nil && p.OrchestratorProfile.KubernetesConfig != nil {
		return p.OrchestratorProfile.KubernetesConfig.IsIPMasqAgentDisabled()
	}
	return false
}

// HasWindows returns true if the cluster contains windows.
func (p *Properties) HasWindows() bool {
	for _, agentPoolProfile := range p.AgentPoolProfiles {
		if strings.EqualFold(string(agentPoolProfile.OSType), string(Windows)) {
			return true
		}
	}
	return false
}

// IsAKSCustomCloud checks if it's in AKS custom cloud.
func (p *Properties) IsAKSCustomCloud() bool {
	return p.CustomCloudEnv != nil &&
		strings.EqualFold(p.CustomCloudEnv.Name, "akscustom")
}

// IsIPMasqAgentEnabled returns true if the cluster has a hosted master and IpMasqAgent is disabled.
func (p *Properties) IsIPMasqAgentEnabled() bool {
	if p.HostedMasterProfile != nil {
		return p.HostedMasterProfile.IPMasqAgent
	}
	return p.OrchestratorProfile.KubernetesConfig.IsIPMasqAgentEnabled()
}

// GetClusterID creates a unique 8 string cluster ID.
func (p *Properties) GetClusterID() string {
	mutex := &sync.Mutex{}
	if p.ClusterID == "" {
		uniqueNameSuffixSize := 8
		/* the name suffix uniquely identifies the cluster and is generated off a hash from the
		master dns name. */
		h := fnv.New64a()
		if p.HostedMasterProfile != nil {
			h.Write([]byte(p.HostedMasterProfile.DNSPrefix))
		} else if len(p.AgentPoolProfiles) > 0 {
			h.Write([]byte(p.AgentPoolProfiles[0].Name))
		}
		//nolint:gosec // I think we want rand not crypto/rand here
		r := rand.New(rand.NewSource(int64(h.Sum64())))
		mutex.Lock()
		p.ClusterID = fmt.Sprintf("%08d", r.Uint32())[:uniqueNameSuffixSize]
		mutex.Unlock()
	}
	return p.ClusterID
}

/*
AreAgentProfilesCustomVNET returns true if all of the agent profiles in the clusters are
configured with VNET.
*/
func (p *Properties) AreAgentProfilesCustomVNET() bool {
	if p.AgentPoolProfiles != nil {
		for _, agentPoolProfile := range p.AgentPoolProfiles {
			if !agentPoolProfile.IsCustomVNET() {
				return false
			}
		}
		return true
	}
	return false
}

// GetCustomEnvironmentJSON return the JSON format string for custom environment.
func (p *Properties) GetCustomEnvironmentJSON(escape bool) (string, error) {
	var environmentJSON string
	if p.IsAKSCustomCloud() {
		// Workaround to set correct name in AzureStackCloud.json.
		oldName := p.CustomCloudEnv.Name
		p.CustomCloudEnv.Name = AzureStackCloud
		p.CustomCloudEnv.SnakeCaseName = AzureStackCloud
		defer func() {
			// Restore p.CustomCloudEnv to old value.
			p.CustomCloudEnv.Name = oldName
		}()
		bytes, err := json.Marshal(p.CustomCloudEnv)
		if err != nil {
			return "", fmt.Errorf("could not serialize CustomCloudEnv object - %w", err)
		}
		environmentJSON = string(bytes)
		if escape {
			environmentJSON = strings.ReplaceAll(environmentJSON, "\"", "\\\"")
		}
	}
	return environmentJSON, nil
}

// HasDCSeriesSKU returns whether or not there is an DC series SKU agent pool.
func (p *Properties) HasDCSeriesSKU() bool {
	for _, profile := range p.AgentPoolProfiles {
		if strings.Contains(profile.VMSize, "Standard_DC") {
			return true
		}
	}
	return false
}

// K8sOrchestratorName returns the 3 character orchestrator code for kubernetes-based clusters.
func (p *Properties) K8sOrchestratorName() string {
	if p.OrchestratorProfile.IsKubernetes() {
		if p.HostedMasterProfile != nil {
			return DefaultHostedProfileMasterName
		}
		return DefaultOrchestratorName
	}
	return ""
}

// IsVHDDistroForAllNodes returns true if all of the agent pools plus masters are running the VHD image.
func (p *Properties) IsVHDDistroForAllNodes() bool {
	if len(p.AgentPoolProfiles) > 0 {
		for _, ap := range p.AgentPoolProfiles {
			if !ap.IsVHDDistro() {
				return false
			}
		}
	}
	return true
}

// GetVMType returns the type of VM "vmss" or "standard" to be passed to the cloud provider.
func (p *Properties) GetVMType() string {
	if p.HasVMSSAgentPool() {
		return VMSSVMType
	}
	return StandardVMType
}

// HasVMSSAgentPool returns true if the cluster contains Virtual Machine Scale Sets agent pools.
func (p *Properties) HasVMSSAgentPool() bool {
	for _, agentPoolProfile := range p.AgentPoolProfiles {
		if strings.EqualFold(agentPoolProfile.AvailabilityProfile, VirtualMachineScaleSets) {
			return true
		}
	}
	return false
}

// GetSubnetName returns the subnet name of the cluster based on its current configuration.
func (p *Properties) GetSubnetName() string {
	var subnetName string

	if p.AreAgentProfilesCustomVNET() {
		subnetName = strings.Split(p.AgentPoolProfiles[0].VnetSubnetID, "/")[DefaultSubnetNameResourceSegmentIndex]
	} else {
		subnetName = p.K8sOrchestratorName() + "-subnet"
	}

	return subnetName
}

// GetNSGName returns the name of the network security group of the cluster.
func (p *Properties) GetNSGName() string {
	return p.GetResourcePrefix() + "nsg"
}

// GetResourcePrefix returns the prefix to use for naming cluster resources.
func (p *Properties) GetResourcePrefix() string {
	return p.K8sOrchestratorName() + "-agentpool-" + p.GetClusterID() + "-"
}

// GetVirtualNetworkName returns the virtual network name of the cluster.
func (p *Properties) GetVirtualNetworkName() string {
	var vnetName string
	if p.AreAgentProfilesCustomVNET() {
		vnetName = strings.Split(p.AgentPoolProfiles[0].VnetSubnetID, "/")[DefaultVnetNameResourceSegmentIndex]
	} else {
		vnetName = p.K8sOrchestratorName() + "-vnet-" + p.GetClusterID()
	}
	return vnetName
}

// GetVNetResourceGroupName returns the virtual network resource group name of the cluster.
func (p *Properties) GetVNetResourceGroupName() string {
	var vnetResourceGroupName string
	if p.AreAgentProfilesCustomVNET() {
		vnetResourceGroupName = strings.Split(p.AgentPoolProfiles[0].VnetSubnetID, "/")[DefaultVnetResourceGroupSegmentIndex]
	}
	return vnetResourceGroupName
}

// GetRouteTableName returns the route table name of the cluster.
func (p *Properties) GetRouteTableName() string {
	return p.GetResourcePrefix() + "routetable"
}

// GetPrimaryAvailabilitySetName returns the name of the primary availability set of the cluster.
func (p *Properties) GetPrimaryAvailabilitySetName() string {
	if len(p.AgentPoolProfiles) > 0 {
		if strings.EqualFold(p.AgentPoolProfiles[0].AvailabilityProfile, AvailabilitySet) {
			return p.AgentPoolProfiles[0].Name + "-availabilitySet-" + p.GetClusterID()
		}
	}
	return ""
}

func (p *Properties) GetComponentKubernetesConfiguration(component CustomConfigurationComponent) *ComponentConfiguration {
	if p.CustomConfiguration == nil {
		return nil
	}
	if p.CustomConfiguration.KubernetesConfigurations == nil {
		return nil
	}
	if configuration, ok := p.CustomConfiguration.KubernetesConfigurations[string(component)]; ok {
		return configuration
	}

	return nil
}

func (p *Properties) GetComponentWindowsKubernetesConfiguration(component CustomConfigurationComponent) *ComponentConfiguration {
	if p.CustomConfiguration == nil {
		return nil
	}
	if p.CustomConfiguration.WindowsKubernetesConfigurations == nil {
		return nil
	}
	if configuration, ok := p.CustomConfiguration.WindowsKubernetesConfigurations[string(component)]; ok {
		return configuration
	}

	return nil
}

/*
GetKubeProxyFeatureGatesWindowsArguments returns the feature gates string for the kube-proxy arguments
in Windows nodes.
*/
func (p *Properties) GetKubeProxyFeatureGatesWindowsArguments() string {
	featureGates := map[string]bool{}

	if p.FeatureFlags.IsFeatureEnabled(EnableIPv6DualStack) &&
		p.OrchestratorProfile.VersionSupportsFeatureFlag(EnableIPv6DualStack) {
		featureGates["IPv6DualStack"] = true
	}
	if p.FeatureFlags.IsFeatureEnabled(EnableWinDSR) {
		// WinOverlay must be set to false.
		featureGates["WinDSR"] = true
		featureGates["WinOverlay"] = false
	}

	keys := []string{}
	for key := range featureGates {
		keys = append(keys, key)
	}
	sort.Strings(keys)
	var buf bytes.Buffer
	for _, key := range keys {
		buf.WriteString(fmt.Sprintf("\"%s=%t\", ", key, featureGates[key]))
	}
	return strings.TrimSuffix(buf.String(), ", ")
}

// IsVHDDistro returns true if the distro uses VHD SKUs.
func (a *AgentPoolProfile) IsVHDDistro() bool {
	return a.Distro.IsVHDDistro()
}

// Is2204VHDDistro returns true if the distro uses 2204 VHD.
func (a *AgentPoolProfile) Is2204VHDDistro() bool {
	return a.Distro.Is2204VHDDistro()
}

// IsCustomVNET returns true if the customer brought their own VNET.
func (a *AgentPoolProfile) IsCustomVNET() bool {
	return len(a.VnetSubnetID) > 0
}

// IsWindows returns true if the agent pool is windows.
func (a *AgentPoolProfile) IsWindows() bool {
	return strings.EqualFold(string(a.OSType), string(Windows))
}

// IsVirtualMachineScaleSets returns true if the agent pool availability profile is VMSS.
func (a *AgentPoolProfile) IsVirtualMachineScaleSets() bool {
	return strings.EqualFold(a.AvailabilityProfile, VirtualMachineScaleSets)
}

// IsAvailabilitySets returns true if the customer specified disks.
func (a *AgentPoolProfile) IsAvailabilitySets() bool {
	return strings.EqualFold(a.AvailabilityProfile, AvailabilitySet)
}

// GetKubernetesLabels returns a k8s API-compliant labels string for nodes in this profile.
func (a *AgentPoolProfile) GetKubernetesLabels(rg string, deprecated bool, nvidiaEnabled bool, fipsEnabled bool, osSku string) string {
	var buf bytes.Buffer
	buf.WriteString(fmt.Sprintf("agentpool=%s", a.Name))
	buf.WriteString(fmt.Sprintf(",kubernetes.azure.com/agentpool=%s", a.Name))

	keys := []string{}
	for key := range a.CustomNodeLabels {
		keys = append(keys, key)
	}
	sort.Strings(keys)
	for _, key := range keys {
		buf.WriteString(fmt.Sprintf(",%s=%s", key, a.CustomNodeLabels[key]))
	}
	return buf.String()
}

// HasSecrets returns true if the customer specified secrets to install.
func (l *LinuxProfile) HasSecrets() bool {
	return len(l.Secrets) > 0
}

// HasSearchDomain returns true if the customer specified secrets to install.
func (l *LinuxProfile) HasSearchDomain() bool {
	if l.CustomSearchDomain != nil {
		if l.CustomSearchDomain.Name != "" && l.CustomSearchDomain.RealmPassword != "" && l.CustomSearchDomain.RealmUser != "" {
			return true
		}
	}
	return false
}

// IsAzureCNI returns true if Azure CNI network plugin is enabled.
func (o *OrchestratorProfile) IsAzureCNI() bool {
	if o.KubernetesConfig != nil {
		return strings.EqualFold(o.KubernetesConfig.NetworkPlugin, NetworkPluginAzure)
	}
	return false
}

// IsNoneCNI returns true if network plugin none is enabled.
func (o *OrchestratorProfile) IsNoneCNI() bool {
	if o.KubernetesConfig != nil {
		return strings.EqualFold(o.KubernetesConfig.NetworkPlugin, NetworkPluginNone)
	}
	return false
}

func (o *OrchestratorProfile) VersionSupportsFeatureFlag(flag string) bool {
	switch flag {
	case EnableIPv6DualStack:
		// unversioned will retrun true to maintain backwards compatibility
		// IPv6DualStack flag was removed in 1.25.0 and is enabled by default
		// since 1.21. It is supported between 1.15-1.24.
		// https://kubernetes.io/docs/reference/command-line-tools-reference/feature-gates-removed/.
		return o == nil || o.OrchestratorVersion == "" || o.VersionIs(">= 1.15.0 < 1.25.0")
	default:
		return false
	}
}

// VersionIs takes a constraint expression to validate
// the OrchestratorVersion meets this constraint. Examples
// of expressions are `>= 1.24` or `!= 1.25.4`.
// More info: https://github.com/Masterminds/semver#checking-version-constraints.
func (o *OrchestratorProfile) VersionIs(expr string) bool {
	if o == nil || o.OrchestratorVersion == "" {
		return false
	}

	version := semver.MustParse(o.OrchestratorVersion)
	constraint, _ := semver.NewConstraint(expr)
	if constraint == nil {
		return false
	}
	return constraint.Check(version)
}

// IsCSIProxyEnabled returns true if csi proxy service should be enable for Windows nodes.
func (w *WindowsProfile) IsCSIProxyEnabled() bool {
	if w.EnableCSIProxy != nil {
		return *w.EnableCSIProxy
	}
	return DefaultEnableCSIProxyWindows
}

// HasSecrets returns true if the customer specified secrets to install.
func (w *WindowsProfile) HasSecrets() bool {
	return len(w.Secrets) > 0
}

// HasCustomImage returns true if there is a custom windows os image url specified.
func (w *WindowsProfile) HasCustomImage() bool {
	return len(w.WindowsImageSourceURL) > 0
}

// GetSSHEnabled gets it ssh should be enabled for Windows nodes.
func (w *WindowsProfile) GetSSHEnabled() bool {
	if w.SSHEnabled != nil {
		return *w.SSHEnabled
	}
	return DefaultWindowsSSHEnabled
}

// HasImageRef returns true if the customer brought os image.
func (w *WindowsProfile) HasImageRef() bool {
	return w.ImageRef != nil && w.ImageRef.IsValid()
}

/*
GetWindowsSku gets the marketplace sku specified (such as Datacenter-Core-1809-with-Containers-smalldisk)
or returns default value.
*/
func (w *WindowsProfile) GetWindowsSku() string {
	if w.WindowsSku != "" {
		return w.WindowsSku
	}
	return KubernetesDefaultWindowsSku
}

// GetWindowsDockerVersion gets the docker version specified or returns default value.
func (w *WindowsProfile) GetWindowsDockerVersion() string {
	if w.WindowsDockerVersion != "" {
		return w.WindowsDockerVersion
	}
	return KubernetesWindowsDockerVersion
}

/*
GetDefaultContainerdWindowsSandboxIsolation gets the default containerd runtime handler
or return default value.
*/
func (w *WindowsProfile) GetDefaultContainerdWindowsSandboxIsolation() string {
	if w.ContainerdWindowsRuntimes != nil && w.ContainerdWindowsRuntimes.DefaultSandboxIsolation != "" {
		return w.ContainerdWindowsRuntimes.DefaultSandboxIsolation
	}

	return KubernetesDefaultContainerdWindowsSandboxIsolation
}

// GetContainerdWindowsRuntimeHandlers gets comma separated list of runtimehandler names.
func (w *WindowsProfile) GetContainerdWindowsRuntimeHandlers() string {
	if w.ContainerdWindowsRuntimes != nil && len(w.ContainerdWindowsRuntimes.RuntimeHandlers) > 0 {
		handlernames := []string{}
		for _, h := range w.ContainerdWindowsRuntimes.RuntimeHandlers {
			handlernames = append(handlernames, h.BuildNumber)
		}
		return strings.Join(handlernames, ",")
	}

	return ""
}

// IsAlwaysPullWindowsPauseImage returns true if the windows pause image always needs a force pull.
func (w *WindowsProfile) IsAlwaysPullWindowsPauseImage() bool {
	return w.AlwaysPullWindowsPauseImage != nil && *w.AlwaysPullWindowsPauseImage
}

// IsWindowsSecureTLSEnabled returns true if secure TLS should be enabled for Windows nodes.
<<<<<<< HEAD
func (w *WindowsProfile) IsWindowsSecureTLSEnabled() bool {
=======
//
//nolint:revive,stylecheck // allign func name with field name
func (w *WindowsProfile) IsWindowsSecureTlsEnabled() bool {
>>>>>>> be28f44c
	if w.WindowsSecureTlsEnabled != nil {
		return *w.WindowsSecureTlsEnabled
	}
	return DefaultWindowsSecureTLSEnabled
}

// GetHnsRemediatorIntervalInMinutes gets HnsRemediatorIntervalInMinutes specified or returns default value.
func (w *WindowsProfile) GetHnsRemediatorIntervalInMinutes() uint32 {
	if w.HnsRemediatorIntervalInMinutes != nil {
		return *w.HnsRemediatorIntervalInMinutes
	}
	return 0
}

// GetLogGeneratorIntervalInMinutes gets LogGeneratorIntervalInMinutes specified or returns default value.
func (w *WindowsProfile) GetLogGeneratorIntervalInMinutes() uint32 {
	if w.LogGeneratorIntervalInMinutes != nil {
		return *w.LogGeneratorIntervalInMinutes
	}
	return 0
}

// IsKubernetes returns true if this template is for Kubernetes orchestrator.
func (o *OrchestratorProfile) IsKubernetes() bool {
	return strings.EqualFold(o.OrchestratorType, Kubernetes)
}

// IsFeatureEnabled returns true if a feature flag is on for the provided feature.
func (f *FeatureFlags) IsFeatureEnabled(feature string) bool {
	if f != nil {
		switch feature {
		case CSERunInBackground:
			return f.EnableCSERunInBackground
		case BlockOutboundInternet:
			return f.BlockOutboundInternet
		case EnableIPv6DualStack:
			return f.EnableIPv6DualStack
		case EnableIPv6Only:
			return f.EnableIPv6Only
		case EnableWinDSR:
			return f.EnableWinDSR
		default:
			return false
		}
	}
	return false
}

// IsValid returns true if ImageRefernce contains at least Name and ResourceGroup.
func (i *ImageReference) IsValid() bool {
	return len(i.Name) > 0 && len(i.ResourceGroup) > 0
}

/* IsAddonEnabled checks whether a k8s addon with name "addonName" is enabled or not based on the Enabled
field of KubernetesAddon. */
// If the value of Enabled is nil, the "defaultValue" is returned.
func (k *KubernetesConfig) IsAddonEnabled(addonName string) bool {
	kubeAddon := k.GetAddonByName(addonName)
	return kubeAddon.IsEnabled()
}

// PrivateJumpboxProvision checks if a private cluster has jumpbox auto-provisioning.
func (k *KubernetesConfig) PrivateJumpboxProvision() bool {
	if k != nil && k.PrivateCluster != nil && *k.PrivateCluster.Enabled && k.PrivateCluster.JumpboxProfile != nil {
		return true
	}
	return false
}

// IsRBACEnabled checks if RBAC is enabled.
func (k *KubernetesConfig) IsRBACEnabled() bool {
	if k.EnableRbac != nil {
		return to.Bool(k.EnableRbac)
	}
	return false
}

// UserAssignedIDEnabled checks if the user assigned ID is enabled or not.
func (k *KubernetesConfig) UserAssignedIDEnabled() bool {
	return k.UseManagedIdentity && k.UserAssignedID != ""
}

// IsIPMasqAgentDisabled checks if the ip-masq-agent addon is disabled.
func (k *KubernetesConfig) IsIPMasqAgentDisabled() bool {
	return k.IsAddonDisabled(IPMASQAgentAddonName)
}

// IsIPMasqAgentEnabled checks if the ip-masq-agent addon is enabled.
func (k *KubernetesConfig) IsIPMasqAgentEnabled() bool {
	return k.IsAddonEnabled(IPMASQAgentAddonName)
}

// GetAddonByName returns the KubernetesAddon instance with name `addonName`.
func (k *KubernetesConfig) GetAddonByName(addonName string) KubernetesAddon {
	var kubeAddon KubernetesAddon
	for _, addon := range k.Addons {
		if strings.EqualFold(addon.Name, addonName) {
			kubeAddon = addon
			break
		}
	}
	return kubeAddon
}

/* IsAddonDisabled checks whether a k8s addon with name "addonName"
is explicitly disabled based on the Enabled field of KubernetesAddon. */
// If the value of Enabled is nil, we return false (not explicitly disabled).
func (k *KubernetesConfig) IsAddonDisabled(addonName string) bool {
	kubeAddon := k.GetAddonByName(addonName)
	return kubeAddon.IsDisabled()
}

// NeedsContainerd returns whether or not we need the containerd runtime configuration.
// E.g., kata configuration requires containerd config.
func (k *KubernetesConfig) NeedsContainerd() bool {
	return strings.EqualFold(k.ContainerRuntime, KataContainers) || strings.EqualFold(k.ContainerRuntime, Containerd)
}

// RequiresDocker returns if the kubernetes settings require docker binary to be installed.
func (k *KubernetesConfig) RequiresDocker() bool {
	if k == nil {
		return false
	}

	return strings.EqualFold(k.ContainerRuntime, Docker) || k.ContainerRuntime == ""
}

// IsAADPodIdentityEnabled checks if the AAD pod identity addon is enabled.
func (k *KubernetesConfig) IsAADPodIdentityEnabled() bool {
	return k.IsAddonEnabled(AADPodIdentityAddonName)
}

// GetAzureCNIURLLinux returns the full URL to source Azure CNI binaries from.
func (k *KubernetesConfig) GetAzureCNIURLLinux(cloudSpecConfig *AzureEnvironmentSpecConfig) string {
	if k.AzureCNIURLLinux != "" {
		return k.AzureCNIURLLinux
	}
	return cloudSpecConfig.KubernetesSpecConfig.VnetCNILinuxPluginsDownloadURL
}

// GetAzureCNIURLARM64Linux returns the full URL to source Azure CNI binaries for ARM64 Linux from.
func (k *KubernetesConfig) GetAzureCNIURLARM64Linux(cloudSpecConfig *AzureEnvironmentSpecConfig) string {
	if k.AzureCNIURLARM64Linux != "" {
		return k.AzureCNIURLARM64Linux
	}
	return cloudSpecConfig.KubernetesSpecConfig.VnetCNIARM64LinuxPluginsDownloadURL
}

// GetAzureCNIURLWindows returns the full URL to source Azure CNI binaries from.
func (k *KubernetesConfig) GetAzureCNIURLWindows(cloudSpecConfig *AzureEnvironmentSpecConfig) string {
	if k.AzureCNIURLWindows != "" {
		return k.AzureCNIURLWindows
	}
	return cloudSpecConfig.KubernetesSpecConfig.VnetCNIWindowsPluginsDownloadURL
}

// IsUsingNetworkPluginMode returns true of NetworkPluginMode matches mode param.
func (k *KubernetesConfig) IsUsingNetworkPluginMode(mode string) bool {
	return strings.EqualFold(k.NetworkPluginMode, mode)
}

func setCustomKubletConfigFromSettings(customKc *CustomKubeletConfig, kubeletConfig map[string]string) map[string]string {
	// Settings from customKubeletConfig, only take if it's set.
	if customKc != nil {
		if customKc.ImageGcHighThreshold != nil {
			kubeletConfig["--image-gc-high-threshold"] = fmt.Sprintf("%d", *customKc.ImageGcHighThreshold)
		}
		if customKc.ImageGcLowThreshold != nil {
			kubeletConfig["--image-gc-low-threshold"] = fmt.Sprintf("%d", *customKc.ImageGcLowThreshold)
		}
		if customKc.ContainerLogMaxSizeMB != nil {
			kubeletConfig["--container-log-max-size"] = fmt.Sprintf("%dMi", *customKc.ContainerLogMaxSizeMB)
		}
		if customKc.ContainerLogMaxFiles != nil {
			kubeletConfig["--container-log-max-files"] = fmt.Sprintf("%d", *customKc.ContainerLogMaxFiles)
		}
	}
	return kubeletConfig
}

/*
GetOrderedKubeletConfigStringForPowershell returns an ordered string of key/val pairs for Powershell
script consumption.
*/
func (config *NodeBootstrappingConfiguration) GetOrderedKubeletConfigStringForPowershell(customKc *CustomKubeletConfig) string {
	kubeletConfig := config.KubeletConfig
	if kubeletConfig == nil {
		kubeletConfig = map[string]string{}
	}

	// override default kubelet configuration with customzied ones.
	if config.ContainerService != nil && config.ContainerService.Properties != nil {
		kubeletCustomConfiguration := config.ContainerService.Properties.GetComponentWindowsKubernetesConfiguration(Componentkubelet)
		if kubeletCustomConfiguration != nil {
			config := kubeletCustomConfiguration.Config
			for k, v := range config {
				kubeletConfig[k] = v
			}
		}
	}

	// Settings from customKubeletConfig, only take if it's set.
	kubeletConfig = setCustomKubletConfigFromSettings(customKc, kubeletConfig)

	if len(kubeletConfig) == 0 {
		return ""
	}

	commandLineOmmittedKubeletConfigFlags := GetCommandLineOmittedKubeletConfigFlags()
	keys := []string{}
	for key := range kubeletConfig {
		if !commandLineOmmittedKubeletConfigFlags[key] {
			keys = append(keys, key)
		}
	}

	sort.Strings(keys)
	var buf bytes.Buffer
	for _, key := range keys {
		buf.WriteString(fmt.Sprintf("\"%s=%s\", ", key, kubeletConfig[key]))
	}
	return strings.TrimSuffix(buf.String(), ", ")
}

/*
GetOrderedKubeproxyConfigStringForPowershell returns an ordered string of key/val pairs
for Powershell script consumption.
*/
func (config *NodeBootstrappingConfiguration) GetOrderedKubeproxyConfigStringForPowershell() string {
	kubeproxyConfig := config.KubeproxyConfig
	if kubeproxyConfig == nil {
		// https://kubernetes.io/docs/reference/command-line-tools-reference/kube-proxy/.
		// --metrics-bind-address ipport     Default: 127.0.0.1:10249.
		// The IP address with port for the metrics server to serve on
		// (set to '0.0.0.0:10249' for all IPv4 interfaces and '[::]:10249' for all IPv6 interfaces).
		// Set empty to disable.
		// This only works with Windows provisioning package v0.0.15+.
		// https://github.com/Azure/aks-engine/blob/master/docs/topics/windows-provisioning-scripts-release-notes.md#v0015
		kubeproxyConfig = map[string]string{"--metrics-bind-address": "0.0.0.0:10249"}
	}

	if _, ok := kubeproxyConfig["--metrics-bind-address"]; !ok {
		kubeproxyConfig["--metrics-bind-address"] = "0.0.0.0:10249"
	}

	// override kube proxy configuration with the customzied ones.
	kubeProxyCustomConfiguration := config.ContainerService.Properties.GetComponentWindowsKubernetesConfiguration(ComponentkubeProxy)
	if kubeProxyCustomConfiguration != nil {
		customConfig := kubeProxyCustomConfiguration.Config
		for k, v := range customConfig {
			kubeproxyConfig[k] = v
		}
	}
	keys := []string{}
	for key := range kubeproxyConfig {
		keys = append(keys, key)
	}
	sort.Strings(keys)
	var buf bytes.Buffer
	for _, key := range keys {
		buf.WriteString(fmt.Sprintf("\"%s=%s\", ", key, kubeproxyConfig[key]))
	}
	return strings.TrimSuffix(buf.String(), ", ")
}

// IsEnabled returns true if the addon is enabled.
func (a *KubernetesAddon) IsEnabled() bool {
	if a.Enabled == nil {
		return false
	}
	return *a.Enabled
}

// IsDisabled returns true if the addon is explicitly disabled.
func (a *KubernetesAddon) IsDisabled() bool {
	if a.Enabled == nil {
		return false
	}
	return !*a.Enabled
}

// GetAddonContainersIndexByName returns the KubernetesAddon containers index with the name `containerName`.
func (a KubernetesAddon) GetAddonContainersIndexByName(containerName string) int {
	for i := range a.Containers {
		if strings.EqualFold(a.Containers[i].Name, containerName) {
			return i
		}
	}
	return -1
}

// FormatProdFQDNByLocation constructs an Azure prod fqdn with custom cloud profile.
/* CustomCloudName is name of environment if customCloudProfile is provided, it will be empty string if
customCloudProfile is empty. Because customCloudProfile is empty for deployment for AzurePublicCloud,
AzureChinaCloud,AzureGermanCloud,AzureUSGovernmentCloud, The customCloudName value will be empty string
for those clouds. */
func FormatProdFQDNByLocation(fqdnPrefix string, location string, cloudSpecConfig *AzureEnvironmentSpecConfig) string {
	fqdnFormat := cloudSpecConfig.EndpointConfig.ResourceManagerVMDNSSuffix
	return fmt.Sprintf("%s.%s."+fqdnFormat, fqdnPrefix, location)
}

type K8sComponents struct {
	// Full path to the "pause" image. Used for --pod-infra-container-image.
	// For example: "mcr.microsoft.com/oss/kubernetes/pause:1.3.1".
	PodInfraContainerImageURL string

	// Full path to the hyperkube image.
	// For example: "mcr.microsoft.com/hyperkube-amd64:v1.16.13".
	HyperkubeImageURL string

	// Full path to the Windows package (windowszip) to use.
	// For example: https://acs-mirror.azureedge.net/kubernetes/v1.17.8/windowszip/v1.17.8-1int.zip.
	WindowsPackageURL string
}

// GetLatestSigImageConfigRequest describes the input for a GetLatestSigImageConfig HTTP request.
// This is mostly a wrapper over existing types so RP doesn't have to manually construct JSON.
//
//nolint:musttag // tags can be added if deemed necessary
type GetLatestSigImageConfigRequest struct {
	SIGConfig SIGConfig
	Region    string
	Distro    Distro
}

// NodeBootstrappingConfiguration represents configurations for node bootstrapping.
//
//nolint:musttag // tags can be added if deemed necessary
type NodeBootstrappingConfiguration struct {
	ContainerService              *ContainerService
	CloudSpecConfig               *AzureEnvironmentSpecConfig
	K8sComponents                 *K8sComponents
	AgentPoolProfile              *AgentPoolProfile
	TenantID                      string
	SubscriptionID                string
	ResourceGroupName             string
	UserAssignedIdentityClientID  string
	OSSKU                         string
	ConfigGPUDriverIfNeeded       bool
	Disable1804SystemdResolved    bool
	EnableGPUDevicePluginIfNeeded bool
	EnableKubeletConfigFile       bool
	EnableNvidia                  bool
	EnableACRTeleportPlugin       bool
	TeleportdPluginURL            string
	ContainerdVersion             string
	RuncVersion                   string
	// ContainerdPackageURL and RuncPackageURL are beneficial for testing non-official.
	// containerd and runc, like the pre-released ones.
	// Currently both configurations are for test purpose, and only deb package is supported.
	ContainerdPackageURL string
	RuncPackageURL       string
	// KubeletClientTLSBootstrapToken - kubelet client TLS bootstrap token to use.
	/* When this feature is enabled, we skip kubelet kubeconfig generation and replace it with bootstrap
	kubeconfig. */
	// ref: https://kubernetes.io/docs/reference/command-line-tools-reference/kubelet-tls-bootstrapping.
	KubeletClientTLSBootstrapToken *string
	FIPSEnabled                    bool
	HTTPProxyConfig                *HTTPProxyConfig
	KubeletConfig                  map[string]string
	KubeproxyConfig                map[string]string
	EnableRuncShimV2               bool
	GPUInstanceProfile             string
	PrimaryScaleSetName            string
	SIGConfig                      SIGConfig
	IsARM64                        bool
	CustomCATrustConfig            *CustomCATrustConfig
	DisableUnattendedUpgrades      bool
	SSHStatus                      SSHStatus
}

type SSHStatus int

const (
	SSHUnspecified SSHStatus = iota
	SSHOff
	SSHOn
)

// NodeBootstrapping represents the custom data, CSE, and OS image info needed for node bootstrapping.
//
//nolint:musttag // tags can be added if deemed necessary
type NodeBootstrapping struct {
	CustomData     string
	CSE            string
	OSImageConfig  *AzureOSImageConfig
	SigImageConfig *SigImageConfig
}

// HTTPProxyConfig represents configurations of http proxy.
type HTTPProxyConfig struct {
	HTTPProxy  *string   `json:"httpProxy,omitempty"`
	HTTPSProxy *string   `json:"httpsProxy,omitempty"`
	NoProxy    *[]string `json:"noProxy,omitempty"`
	TrustedCA  *string   `json:"trustedCa,omitempty"`
}

type CustomCATrustConfig struct {
	CustomCATrustCerts []string `json:"customCATrustCerts,omitempty"`
}

// AKSKubeletConfiguration contains the configuration for the Kubelet that AKS set.
/* this is a subset of KubeletConfiguration defined in
https://github.com/kubernetes/kubernetes/blob/master/staging/src/k8s.io/kubelet/config/v1beta1/types.go
changed metav1.Duration to Duration and pointers to values to simplify translation. */
type AKSKubeletConfiguration struct {
	// Kind is a string value representing the REST resource this object represents.
	// Servers may infer this from the endpoint the client submits requests to.
	// Cannot be updated.
	// In CamelCase.
	// More info:
	// https://git.k8s.io/community/contributors/devel/sig-architecture/api-conventions.md#types-kinds.
	// +optional.
	Kind string `json:"kind,omitempty" protobuf:"bytes,1,opt,name=kind"`
	/* APIVersion defines the versioned schema of this representation of an object.
	Servers should convert recognized schemas to the latest internal value, and
	may reject unrecognized values.
	More info:
	https://git.k8s.io/community/contributors/devel/sig-architecture/api-conventions.md#resources
	+optional. */
	APIVersion string `json:"apiVersion,omitempty" protobuf:"bytes,2,opt,name=apiVersion"`
	/* staticPodPath is the path to the directory containing local (static) pods to
	run, or the path to a single static pod file.
	Dynamic Kubelet Config (beta): If dynamically updating this field, consider that
	the set of static pods specified at the new path may be different than the
	ones the Kubelet initially started with, and this may disrupt your node.
	Default: ""
	+optional. */
	StaticPodPath string `json:"staticPodPath,omitempty"`
	/* address is the IP address for the Kubelet to serve on (set to 0.0.0.0
	for all interfaces).
	Dynamic Kubelet Config (beta): If dynamically updating this field, consider that
	it may disrupt components that interact with the Kubelet server.
	Default: "0.0.0.0"
	+optional. */
	Address string `json:"address,omitempty"`
	/* readOnlyPort is the read-only port for the Kubelet to serve on with
	no authentication/authorization.
	Dynamic Kubelet Config (beta): If dynamically updating this field, consider that
	it may disrupt components that interact with the Kubelet server.
	Default: 0 (disabled)
	+optional. */
	ReadOnlyPort int32 `json:"readOnlyPort,omitempty"`
	/* tlsCertFile is the file containing x509 Certificate for HTTPS. (CA cert,
	if any, concatenated after server cert). If tlsCertFile and
	tlsPrivateKeyFile are not provided, a self-signed certificate
	and key are generated for the public address and saved to the directory
	passed to the Kubelet's --cert-dir flag.
	Dynamic Kubelet Config (beta): If dynamically updating this field, consider that
	it may disrupt components that interact with the Kubelet server.
	Default: ""
	+optional. */
	TLSCertFile string `json:"tlsCertFile,omitempty"`
	/* tlsPrivateKeyFile is the file containing x509 private key matching tlsCertFile
	Dynamic Kubelet Config (beta): If dynamically updating this field, consider that
	it may disrupt components that interact with the Kubelet server.
	Default: ""
	+optional. */
	TLSPrivateKeyFile string `json:"tlsPrivateKeyFile,omitempty"`
	/* TLSCipherSuites is the list of allowed cipher suites for the server.
	Values are from tls package constants (https://golang.org/pkg/crypto/tls/#pkg-constants).
	Dynamic Kubelet Config (beta): If dynamically updating this field, consider that
	it may disrupt components that interact with the Kubelet server.
	Default: nil
	+optional. */
	TLSCipherSuites []string `json:"tlsCipherSuites,omitempty"`
	/* rotateCertificates enables client certificate rotation. The Kubelet will request a
	new certificate from the certificates.k8s.io API. This requires an approver to approve the
	certificate signing requests.
	Dynamic Kubelet Config (beta): If dynamically updating this field, consider that
	disabling it may disrupt the Kubelet's ability to authenticate with the API server
	after the current certificate expires.
	Default: false
	+optional. */
	RotateCertificates bool `json:"rotateCertificates,omitempty"`
	/* authentication specifies how requests to the Kubelet's server are authenticated
	Dynamic Kubelet Config (beta): If dynamically updating this field, consider that
	it may disrupt components that interact with the Kubelet server.
	Defaults:
	  anonymous:
	    enabled: false
	  webhook:
	    enabled: true
	    cacheTTL: "2m"
	+optional. */
	Authentication KubeletAuthentication `json:"authentication"`
	/* authorization specifies how requests to the Kubelet's server are authorized
	Dynamic Kubelet Config (beta): If dynamically updating this field, consider that
	it may disrupt components that interact with the Kubelet server.
	Defaults:
	  mode: Webhook
	  webhook:
	    cacheAuthorizedTTL: "5m"
	    cacheUnauthorizedTTL: "30s"
	+optional. */
	Authorization KubeletAuthorization `json:"authorization"`
	/* eventRecordQPS is the maximum event creations per second. If 0, there
	is no limit enforced.
	Dynamic Kubelet Config (beta): If dynamically updating this field, consider that
	it may impact scalability by changing the amount of traffic produced by
	event creations.
	Default: 5
	+optional. */
	EventRecordQPS *int32 `json:"eventRecordQPS,omitempty"`
	/* clusterDomain is the DNS domain for this cluster. If set, kubelet will
	configure all containers to search this domain in addition to the
	host's search domains.
	Dynamic Kubelet Config (beta): Dynamically updating this field is not recommended,
	as it should be kept in sync with the rest of the cluster.
	Default: ""
	+optional. */
	ClusterDomain string `json:"clusterDomain,omitempty"`
	/* clusterDNS is a list of IP addresses for the cluster DNS server. If set,
	kubelet will configure all containers to use this for DNS resolution
	instead of the host's DNS servers.
	Dynamic Kubelet Config (beta): If dynamically updating this field, consider that
	changes will only take effect on Pods created after the update. Draining
	the node is recommended before changing this field.
	Default: nil
	+optional. */
	ClusterDNS []string `json:"clusterDNS,omitempty"`
	/* streamingConnectionIdleTimeout is the maximum time a streaming connection
	can be idle before the connection is automatically closed.
	Dynamic Kubelet Config (beta): If dynamically updating this field, consider that
	it may impact components that rely on infrequent updates over streaming
	connections to the Kubelet server.
	Default: "4h"
	+optional. */
	StreamingConnectionIdleTimeout Duration `json:"streamingConnectionIdleTimeout,omitempty"`
	/* nodeStatusUpdateFrequency is the frequency that kubelet computes node
	status. If node lease feature is not enabled, it is also the frequency that
	kubelet posts node status to master.
	Note: When node lease feature is not enabled, be cautious when changing the
	constant, it must work with nodeMonitorGracePeriod in nodecontroller.
	Dynamic Kubelet Config (beta): If dynamically updating this field, consider that
	it may impact node scalability, and also that the node controller's
	nodeMonitorGracePeriod must be set to N*NodeStatusUpdateFrequency,
	where N is the number of retries before the node controller marks
	the node unhealthy.
	Default: "10s"
	+optional. */
	NodeStatusUpdateFrequency Duration `json:"nodeStatusUpdateFrequency,omitempty"`
	/* nodeStatusReportFrequency is the frequency that kubelet posts node
	status to master if node status does not change. Kubelet will ignore this
	frequency and post node status immediately if any change is detected. It is
	only used when node lease feature is enabled. nodeStatusReportFrequency's
	default value is 5m. But if nodeStatusUpdateFrequency is set explicitly,
	nodeStatusReportFrequency's default value will be set to
	nodeStatusUpdateFrequency for backward compatibility.
	Default: "5m"
	+optional. */
	NodeStatusReportFrequency Duration `json:"nodeStatusReportFrequency,omitempty"`
	/* imageGCHighThresholdPercent is the percent of disk usage after which
	image garbage collection is always run. The percent is calculated as
	this field value out of 100.
	Dynamic Kubelet Config (beta): If dynamically updating this field, consider that
	it may trigger or delay garbage collection, and may change the image overhead
	on the node.
	Default: 85
	+optional. */
	ImageGCHighThresholdPercent *int32 `json:"imageGCHighThresholdPercent,omitempty"`
	/* imageGCLowThresholdPercent is the percent of disk usage before which
	image garbage collection is never run. Lowest disk usage to garbage
	collect to. The percent is calculated as this field value out of 100.
	Dynamic Kubelet Config (beta): If dynamically updating this field, consider that
	it may trigger or delay garbage collection, and may change the image overhead
	on the node.
	Default: 80
	+optional. */
	ImageGCLowThresholdPercent *int32 `json:"imageGCLowThresholdPercent,omitempty"`
	/* Enable QoS based Cgroup hierarchy: top level cgroups for QoS Classes
	And all Burstable and BestEffort pods are brought up under their
	specific top level QoS cgroup.
	Dynamic Kubelet Config (beta): This field should not be updated without a full node
	reboot. It is safest to keep this value the same as the local config.
	Default: true
	+optional. */
	CgroupsPerQOS *bool `json:"cgroupsPerQOS,omitempty"`
	/* CPUManagerPolicy is the name of the policy to use.
	Requires the CPUManager feature gate to be enabled.
	Dynamic Kubelet Config (beta): This field should not be updated without a full node
	reboot. It is safest to keep this value the same as the local config.
	Default: "none"
	+optional. */
	CPUManagerPolicy string `json:"cpuManagerPolicy,omitempty"`
	/* TopologyManagerPolicy is the name of the policy to use.
	Policies other than "none" require the TopologyManager feature gate to be enabled.
	Dynamic Kubelet Config (beta): This field should not be updated without a full node
	reboot. It is safest to keep this value the same as the local config.
	Default: "none"
	+optional. */
	TopologyManagerPolicy string `json:"topologyManagerPolicy,omitempty"`
	/* maxPods is the number of pods that can run on this Kubelet.
	Dynamic Kubelet Config (beta): If dynamically updating this field, consider that
	changes may cause Pods to fail admission on Kubelet restart, and may change
	the value reported in Node.Status.Capacity[v1.ResourcePods], thus affecting
	future scheduling decisions. Increasing this value may also decrease performance,
	as more Pods can be packed into a single node.
	Default: 110
	+optional. */
	MaxPods int32 `json:"maxPods,omitempty"`
	/* PodPidsLimit is the maximum number of pids in any pod.
	Requires the SupportPodPidsLimit feature gate to be enabled.
	Dynamic Kubelet Config (beta): If dynamically updating this field, consider that
	lowering it may prevent container processes from forking after the change.
	Default: -1
	+optional. */
	PodPidsLimit *int64 `json:"podPidsLimit,omitempty"`
	/* ResolverConfig is the resolver configuration file used as the basis
	for the container DNS resolution configuration.
	Dynamic Kubelet Config (beta): If dynamically updating this field, consider that
	changes will only take effect on Pods created after the update. Draining
	the node is recommended before changing this field.
	Default: "/etc/resolv.conf"
	+optional. */
	ResolverConfig string `json:"resolvConf,omitempty"`
	/* cpuCFSQuota enables CPU CFS quota enforcement for containers that
	specify CPU limits.
	Dynamic Kubelet Config (beta): If dynamically updating this field, consider that
	disabling it may reduce node stability.
	Default: true
	+optional. */
	CPUCFSQuota *bool `json:"cpuCFSQuota,omitempty"`
	/* CPUCFSQuotaPeriod is the CPU CFS quota period value, cpu.cfs_period_us.
	Dynamic Kubelet Config (beta): If dynamically updating this field, consider that
	limits set for containers will result in different cpu.cfs_quota settings. This
	will trigger container restarts on the node being reconfigured.
	Default: "100ms"
	+optional. */
	CPUCFSQuotaPeriod Duration `json:"cpuCFSQuotaPeriod,omitempty"`
	/* Map of signal names to quantities that defines hard eviction thresholds. For example: {"memory.available": "300Mi"}.
	To explicitly disable, pass a 0% or 100% threshold on an arbitrary resource.
	Dynamic Kubelet Config (beta): If dynamically updating this field, consider that
	it may trigger or delay Pod evictions.
	Default:
	  memory.available:  "100Mi"
	  nodefs.available:  "10%"
	  nodefs.inodesFree: "5%"
	  imagefs.available: "15%"
	+optional. */
	EvictionHard map[string]string `json:"evictionHard,omitempty"`
	/* protectKernelDefaults, if true, causes the Kubelet to error if kernel
	flags are not as it expects. Otherwise the Kubelet will attempt to modify
	kernel flags to match its expectation.
	Dynamic Kubelet Config (beta): If dynamically updating this field, consider that
	enabling it may cause the Kubelet to crash-loop if the Kernel is not configured as
	Kubelet expects.
	Default: false
	+optional. */
	ProtectKernelDefaults bool `json:"protectKernelDefaults,omitempty"`
	/* featureGates is a map of feature names to bools that enable or disable alpha/experimental
	features. This field modifies piecemeal the built-in default values from
	"k8s.io/kubernetes/pkg/features/kube_features.go".
	Dynamic Kubelet Config (beta): If dynamically updating this field, consider the
	documentation for the features you are enabling or disabling. While we
	encourage feature developers to make it possible to dynamically enable
	and disable features, some changes may require node reboots, and some
	features may require careful coordination to retroactively disable.
	Default: nil
	+optional. */
	FeatureGates map[string]bool `json:"featureGates,omitempty"`
	/* failSwapOn tells the Kubelet to fail to start if swap is enabled on the node.
	Dynamic Kubelet Config (beta): If dynamically updating this field, consider that
	setting it to true will cause the Kubelet to crash-loop if swap is enabled.
	Default: true
	+optional. */
	FailSwapOn *bool `json:"failSwapOn,omitempty"`
	/* A quantity defines the maximum size of the container log file before it is rotated.
	For example: "5Mi" or "256Ki".
	Dynamic Kubelet Config (beta): If dynamically updating this field, consider that
	it may trigger log rotation.
	Default: "10Mi"
	+optional. */
	ContainerLogMaxSize string `json:"containerLogMaxSize,omitempty"`
	/* Maximum number of container log files that can be present for a container.
	Dynamic Kubelet Config (beta): If dynamically updating this field, consider that
	lowering it may cause log files to be deleted.
	Default: 5
	+optional. */
	ContainerLogMaxFiles *int32 `json:"containerLogMaxFiles,omitempty"`

	/* the following fields are meant for Node Allocatable */

	/* systemReserved is a set of ResourceName=ResourceQuantity (e.g. cpu=200m,memory=150G)
	pairs that describe resources reserved for non-kubernetes components.
	Currently only cpu and memory are supported.
	See http://kubernetes.io/docs/user-guide/compute-resources for more detail.
	Dynamic Kubelet Config (beta): If dynamically updating this field, consider that
	it may not be possible to increase the reserved resources, because this
	requires resizing cgroups. Always look for a NodeAllocatableEnforced event
	after updating this field to ensure that the update was successful.
	Default: nil
	+optional. */
	SystemReserved map[string]string `json:"systemReserved,omitempty"`
	/* A set of ResourceName=ResourceQuantity (e.g. cpu=200m,memory=150G) pairs
	that describe resources reserved for kubernetes system components.
	Currently cpu, memory and local storage for root file system are supported.
	See http://kubernetes.io/docs/user-guide/compute-resources for more detail.
	Dynamic Kubelet Config (beta): If dynamically updating this field, consider that
	it may not be possible to increase the reserved resources, because this
	requires resizing cgroups. Always look for a NodeAllocatableEnforced event
	after updating this field to ensure that the update was successful.
	Default: nil
	+optional. */
	KubeReserved map[string]string `json:"kubeReserved,omitempty"`
	/* This flag specifies the various Node Allocatable enforcements that Kubelet needs to perform.
	This flag accepts a list of options. Acceptable options are `none`, `pods`, `system-reserved` &
	`kube-reserved`. If `none` is specified, no other options may be specified.
	Refer to
	[Node Allocatable](https://git.k8s.io/community/contributors/design-proposals/node/node-allocatable.md)
	doc for more information.
	Dynamic Kubelet Config (beta): If dynamically updating this field, consider that
	removing enforcements may reduce the stability of the node. Alternatively, adding
	enforcements may reduce the stability of components which were using more than
	the reserved amount of resources; for example, enforcing kube-reserved may cause
	Kubelets to OOM if it uses more than the reserved resources, and enforcing system-reserved
	may cause system daemons to OOM if they use more than the reserved resources.
	Default: ["pods"]
	+optional. */
	EnforceNodeAllocatable []string `json:"enforceNodeAllocatable,omitempty"`
	/* A comma separated whitelist of unsafe sysctls or sysctl patterns (ending in *).
	Unsafe sysctl groups are kernel.shm*, kernel.msg*, kernel.sem, fs.mqueue.*, and net.*.
	These sysctls are namespaced but not allowed by default.
	For example: "kernel.msg*,net.ipv4.route.min_pmtu"
	Default: []
	+optional. */
	AllowedUnsafeSysctls []string `json:"allowedUnsafeSysctls,omitempty"`
}

type Duration string

// below are copied from Kubernetes.
type KubeletAuthentication struct {
	// x509 contains settings related to x509 client certificate authentication.
	// +optional.
	X509 KubeletX509Authentication `json:"x509"`
	// webhook contains settings related to webhook bearer token authentication.
	// +optional.
	Webhook KubeletWebhookAuthentication `json:"webhook"`
	// anonymous contains settings related to anonymous authentication.
	// +optional.
	Anonymous KubeletAnonymousAuthentication `json:"anonymous"`
}

type KubeletX509Authentication struct {
	/* clientCAFile is the path to a PEM-encoded certificate bundle. If set, any request presenting a client certificate
	signed by one of the authorities in the bundle is authenticated with a username corresponding to the CommonName,
	and groups corresponding to the Organization in the client certificate.
	+optional. */
	ClientCAFile string `json:"clientCAFile,omitempty"`
}

type KubeletWebhookAuthentication struct {
	// enabled allows bearer token authentication backed by the tokenreviews.authentication.k8s.io API.
	// +optional.
	Enabled bool `json:"enabled,omitempty"`
	// cacheTTL enables caching of authentication results.
	// +optional.
	CacheTTL Duration `json:"cacheTTL,omitempty"`
}

type KubeletAnonymousAuthentication struct {
	// enabled allows anonymous requests to the kubelet server.
	// Requests that are not rejected by another authentication method are treated as anonymous requests.
	// Anonymous requests have a username of system:anonymous, and a group name of system:unauthenticated.
	// +optional.
	Enabled bool `json:"enabled,omitempty"`
}

type KubeletAuthorization struct {
	// mode is the authorization mode to apply to requests to the kubelet server.
	// Valid values are AlwaysAllow and Webhook.
	// Webhook mode uses the SubjectAccessReview API to determine authorization.
	// +optional.
	Mode KubeletAuthorizationMode `json:"mode,omitempty"`

	// webhook contains settings related to Webhook authorization.
	// +optional.
	Webhook KubeletWebhookAuthorization `json:"webhook"`
}

type KubeletAuthorizationMode string

type KubeletWebhookAuthorization struct {
	// cacheAuthorizedTTL is the duration to cache 'authorized' responses from the webhook authorizer.
	// +optional.
	CacheAuthorizedTTL Duration `json:"cacheAuthorizedTTL,omitempty"`
	// cacheUnauthorizedTTL is the duration to cache 'unauthorized' responses from the webhook authorizer.
	// +optional.
	CacheUnauthorizedTTL Duration `json:"cacheUnauthorizedTTL,omitempty"`
}

type CSEStatus struct {
	// ExitCode stores the exitCode from CSE output.
	ExitCode string `json:"exitCode,omitempty"`
	// Output stores the output from CSE output.
	Output string `json:"output,omitempty"`
	// Error stores the error from CSE output.
	Error string `json:"error,omitempty"`
	// ExecDuration stores the execDuration in seconds from CSE output.
	ExecDuration string `json:"execDuration,omitempty"`
	// KernelStartTime of current boot, output from systemctl show -p KernelTimestamp.
	KernelStartTime string `json:"kernelStartTime,omitempty"`
	// SystemdSummary of current boot, output from systemd-analyze.
	SystemdSummary string `json:"systemdSummary,omitempty"`
	// CSEStartTime indicate starttime of CSE.
	CSEStartTime string `json:"cseStartTime,omitempty"`
	/* GuestAgentStartTime indicate starttime of GuestAgent, output from systemctl show
	walinuxagent.service -p ExecMainStartTimestamp */
	GuestAgentStartTime string `json:"guestAgentStartTime,omitempty"`
	// BootDatapoints contains datapoints (key-value pair) from VM boot process.
	BootDatapoints map[string]string `json:"bootDatapoints,omitempty"`
}

type CSEStatusParsingErrorCode string

const (
	// CSEMessageUnmarshalError is the error code for unmarshal cse message.
	CSEMessageUnmarshalError CSEStatusParsingErrorCode = "CSEMessageUnmarshalError"
	// CSEMessageExitCodeEmptyError is the error code for empty cse message exit code.
	CSEMessageExitCodeEmptyError CSEStatusParsingErrorCode = "CSEMessageExitCodeEmptyError"
	// InvalidCSEMessage is the error code for cse invalid message.
	InvalidCSEMessage CSEStatusParsingErrorCode = "InvalidCSEMessage"
)

type CSEStatusParsingError struct {
	Code    CSEStatusParsingErrorCode
	Message string
}

func NewError(code CSEStatusParsingErrorCode, message string) *CSEStatusParsingError {
	return &CSEStatusParsingError{Code: code, Message: message}
}

func (err *CSEStatusParsingError) Error() string {
	return fmt.Sprintf("CSE has invalid message=%q, InstanceErrorCode=%s", err.Message, err.Code)
}

type AgentPoolWindowsProfile struct {
	DisableOutboundNat *bool `json:"disableOutboundNat,omitempty"`
}

// IsDisableWindowsOutboundNat returns true if the Windows agent pool disable OutboundNAT.
func (a *AgentPoolProfile) IsDisableWindowsOutboundNat() bool {
	return a.AgentPoolWindowsProfile != nil &&
		a.AgentPoolWindowsProfile.DisableOutboundNat != nil &&
		*a.AgentPoolWindowsProfile.DisableOutboundNat
}<|MERGE_RESOLUTION|>--- conflicted
+++ resolved
@@ -1235,13 +1235,9 @@
 }
 
 // IsWindowsSecureTLSEnabled returns true if secure TLS should be enabled for Windows nodes.
-<<<<<<< HEAD
-func (w *WindowsProfile) IsWindowsSecureTLSEnabled() bool {
-=======
 //
 //nolint:revive,stylecheck // allign func name with field name
 func (w *WindowsProfile) IsWindowsSecureTlsEnabled() bool {
->>>>>>> be28f44c
 	if w.WindowsSecureTlsEnabled != nil {
 		return *w.WindowsSecureTlsEnabled
 	}

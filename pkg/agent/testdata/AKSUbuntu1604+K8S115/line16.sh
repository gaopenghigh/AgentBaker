#!/bin/bash
ERR_FILE_WATCH_TIMEOUT=6 
set -x
if [ -f /opt/azure/containers/provision.complete ]; then
      echo "Already ran to success exiting..."
      exit 0
fi

echo $(date),$(hostname), startcustomscript>>/opt/m

for i in $(seq 1 3600); do
    if [ -s /opt/azure/containers/provision_source.sh ]; then
        grep -Fq '#HELPERSEOF' /opt/azure/containers/provision_source.sh && break
    fi
    if [ $i -eq 3600 ]; then
        exit $ERR_FILE_WATCH_TIMEOUT
    else
        sleep 1
    fi
done
sed -i "/#HELPERSEOF/d" /opt/azure/containers/provision_source.sh
source /opt/azure/containers/provision_source.sh

wait_for_file 3600 1 /opt/azure/containers/provision_installs.sh || exit $ERR_FILE_WATCH_TIMEOUT
source /opt/azure/containers/provision_installs.sh

wait_for_file 3600 1 /opt/azure/containers/provision_configs.sh || exit $ERR_FILE_WATCH_TIMEOUT
source /opt/azure/containers/provision_configs.sh

set +x
ETCD_PEER_CERT=$(echo ${ETCD_PEER_CERTIFICATES} | cut -d'[' -f 2 | cut -d']' -f 1 | cut -d',' -f $((${NODE_INDEX}+1)))
ETCD_PEER_KEY=$(echo ${ETCD_PEER_PRIVATE_KEYS} | cut -d'[' -f 2 | cut -d']' -f 1 | cut -d',' -f $((${NODE_INDEX}+1)))
set -x

if [[ $OS == $COREOS_OS_NAME ]]; then
    echo "Changing default kubectl bin location"
    KUBECTL=/opt/kubectl
fi

if [ -f /var/run/reboot-required ]; then
    REBOOTREQUIRED=true
else
    REBOOTREQUIRED=false
fi

configureAdminUser

if [[ "${GPU_NODE}" != "true" ]]; then
    cleanUpGPUDrivers
fi

VHD_LOGS_FILEPATH=/opt/azure/vhd-install.complete
if [ -f $VHD_LOGS_FILEPATH ]; then
    echo "detected golden image pre-install"
    cleanUpContainerImages
    FULL_INSTALL_REQUIRED=false
else
    if [[ "${IS_VHD}" = true ]]; then
        echo "Using VHD distro but file $VHD_LOGS_FILEPATH not found"
        exit $ERR_VHD_FILE_NOT_FOUND
    fi
    FULL_INSTALL_REQUIRED=true
fi

if [[ $OS == $UBUNTU_OS_NAME ]] && [ "$FULL_INSTALL_REQUIRED" = "true" ]; then
    installDeps
else
    echo "Golden image; skipping dependencies installation"
fi

if [[ $OS == $UBUNTU_OS_NAME ]]; then
    ensureAuditD
fi

installContainerRuntime

installNetworkPlugin

installKubeletKubectlAndKubeProxy

if [[ $OS != $COREOS_OS_NAME ]]; then
    ensureRPC
fi

createKubeManifestDir

configureK8s

configureCNI



<<<<<<< HEAD

ensureDocker


ensureMonitorService

=======
ensureSysctl
>>>>>>> 0c53911f
ensureKubelet
ensureJournal

if $FULL_INSTALL_REQUIRED; then
    if [[ $OS == $UBUNTU_OS_NAME ]]; then
        
        echo 2dd1ce17-079e-403c-b352-a1921ee207ee > /sys/bus/vmbus/drivers/hv_util/unbind
        sed -i "13i\echo 2dd1ce17-079e-403c-b352-a1921ee207ee > /sys/bus/vmbus/drivers/hv_util/unbind\n" /etc/rc.local
    fi
fi
rm -f /etc/apt/apt.conf.d/99periodic

if [[ $OS == $UBUNTU_OS_NAME ]]; then
    apt_get_purge 20 30 120 apache2-utils &
fi

VALIDATION_ERR=0

API_SERVER_DNS_RETRIES=20
if [[ $API_SERVER_NAME == *.privatelink.* ]]; then
  API_SERVER_DNS_RETRIES=200
fi
RES=$(retrycmd_if_failure ${API_SERVER_DNS_RETRIES} 1 3 nslookup ${API_SERVER_NAME})
STS=$?
if [[ $STS != 0 ]]; then
    if [[ $RES == *"168.63.129.16"*  ]]; then
        VALIDATION_ERR=$ERR_K8S_API_SERVER_AZURE_DNS_LOOKUP_FAIL
    else
        VALIDATION_ERR=$ERR_K8S_API_SERVER_DNS_LOOKUP_FAIL
    fi
else
    API_SERVER_CONN_RETRIES=50
    if [[ $API_SERVER_NAME == *.privatelink.* ]]; then
        API_SERVER_CONN_RETRIES=100
    fi
    retrycmd_if_failure ${API_SERVER_CONN_RETRIES} 1 3 nc -vz ${API_SERVER_NAME} 443 || VALIDATION_ERR=$ERR_K8S_API_SERVER_CONN_FAIL
fi

if $REBOOTREQUIRED; then
    echo 'reboot required, rebooting node in 1 minute'
    /bin/bash -c "shutdown -r 1 &"
    if [[ $OS == $UBUNTU_OS_NAME ]]; then
        aptmarkWALinuxAgent unhold &
    fi
else
    if [[ $OS == $UBUNTU_OS_NAME ]]; then
        /usr/lib/apt/apt.systemd.daily &
        aptmarkWALinuxAgent unhold &
    fi
fi

echo "Custom script finished. API server connection check code:" $VALIDATION_ERR
echo $(date),$(hostname), endcustomscript>>/opt/m
mkdir -p /opt/azure/containers && touch /opt/azure/containers/provision.complete
ps auxfww > /opt/azure/provision-ps.log &

exit $VALIDATION_ERR

#EOF<|MERGE_RESOLUTION|>--- conflicted
+++ resolved
@@ -90,16 +90,13 @@
 
 
 
-<<<<<<< HEAD
 
 ensureDocker
 
 
 ensureMonitorService
 
-=======
 ensureSysctl
->>>>>>> 0c53911f
 ensureKubelet
 ensureJournal
 

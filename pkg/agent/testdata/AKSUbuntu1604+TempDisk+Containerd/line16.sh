--- conflicted
+++ resolved
@@ -94,16 +94,13 @@
 
 
 
-<<<<<<< HEAD
 
 ensureContainerd
 
 
 ensureMonitorService
 
-=======
 ensureSysctl
->>>>>>> 0c53911f
 ensureKubelet
 ensureJournal
 

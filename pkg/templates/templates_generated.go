--- conflicted
+++ resolved
@@ -1447,31 +1447,23 @@
     if [ -f "$MANIFEST_FILEPATH" ]; then
         stable_containerd="$(jq -r .containerd.stable "$MANIFEST_FILEPATH")"
         latest_containerd="$(jq -r .containerd.latest "$MANIFEST_FILEPATH")"
-        edge_containerd="$(jq -r .containerd.edge "$MANIFEST_FILEPATH")"
     else
         echo "WARNING: containerd version not found in manifest, defaulting to hardcoded."
     fi
 
     # todo(ace): read 1.22 from a manifest and track it against supported versions
-    if semverCompare ${KUBERNETES_VERSION} "1.23.0"; then
-        containerd_version="$(echo "$edge_containerd" | cut -d- -f1)"
-        containerd_patch_version="$(echo "$edge_containerd" | cut -d- -f2)"
-        if [ -z "$containerd_version" ] || [ "$containerd_version" == "null" ]  || [ "$containerd_patch_version" == "null" ]; then
-            echo "invalid container version: $edge_containerd"
-            exit $ERR_CONTAINERD_INSTALL_TIMEOUT
-        fi        
-    elif semverCompare ${KUBERNETES_VERSION} "1.22.0"; then
+    if semverCompare ${KUBERNETES_VERSION} "1.22.0"; then
         containerd_version="$(echo "$latest_containerd" | cut -d- -f1)"
         containerd_patch_version="$(echo "$latest_containerd" | cut -d- -f2)"
         if [ -z "$containerd_version" ] || [ "$containerd_version" == "null" ]  || [ "$containerd_patch_version" == "null" ]; then
-            echo "invalid container version: $latest_containerd"
+            echo "invalide container version: $latest_containerd"
             exit $ERR_CONTAINERD_INSTALL_TIMEOUT
         fi
     else
         containerd_version="$(echo "$stable_containerd" | cut -d- -f1)"
         containerd_patch_version="$(echo "$stable_containerd" | cut -d- -f2)"
         if [ -z "$containerd_version" ] || [ "$containerd_version" == "null" ]  || [ "$containerd_patch_version" == "null" ]; then
-            echo "invalid container version: $stable_containerd"
+            echo "invalide container version: $stable_containerd"
             exit $ERR_CONTAINERD_INSTALL_TIMEOUT
         fi
     fi
@@ -2962,14 +2954,8 @@
         "versions": [
             "1.4.13-2"
         ],
-<<<<<<< HEAD
-        "edge": "1.6.1-1",
-        "latest": "1.5.9-3",
-        "stable": "1.4.12-3"
-=======
         "latest": "1.5.11-1",
         "stable": "1.4.13-2"
->>>>>>> 5e1f2ef7
     },
     "runc": {
         "fileName": "moby-runc_${RUNC_VERSION}+azure-${RUNC_PATCH_VERSION}.deb",
@@ -5703,495 +5689,495 @@
 	return a, nil
 }
 
-var _windowsKuberneteswindowssetupPs1 = []byte(`<#
-    .SYNOPSIS
-        Provisions VM as a Kubernetes agent.
-
-    .DESCRIPTION
-        Provisions VM as a Kubernetes agent.
-
-        The parameters passed in are required, and will vary per-deployment.
-
-        Notes on modifying this file:
-        - This file extension is PS1, but it is actually used as a template from pkg/engine/template_generator.go
-        - All of the lines that have braces in them will be modified. Please do not change them here, change them in the Go sources
-        - Single quotes are forbidden, they are reserved to delineate the different members for the ARM template concat() call
-        - windowscsehelper.ps1 contains basic util functions. It will be compressed to a zip file and then be converted to base64 encoding
-          string and stored in $zippedFiles. Reason: This script is a template and has some limitations.
-        - All other scripts will be packaged and published in a single package. It will be downloaded in provisioning VM.
-          Reason: CustomData has length limitation 87380.
-        - ProvisioningScriptsPackage contains scripts to start kubelet, kubeproxy, etc. The source is https://github.com/Azure/aks-engine/tree/master/staging/provisioning/windows
-#>
-[CmdletBinding(DefaultParameterSetName="Standard")]
-param(
-    [string]
-    [ValidateNotNullOrEmpty()]
-    $MasterIP,
-
-    [parameter()]
-    [ValidateNotNullOrEmpty()]
-    $KubeDnsServiceIp,
-
-    [parameter(Mandatory=$true)]
-    [ValidateNotNullOrEmpty()]
-    $MasterFQDNPrefix,
-
-    [parameter(Mandatory=$true)]
-    [ValidateNotNullOrEmpty()]
-    $Location,
-
-    [parameter(Mandatory=$true)]
-    [ValidateNotNullOrEmpty()]
-    $AgentKey,
-
-    [parameter(Mandatory=$true)]
-    [ValidateNotNullOrEmpty()]
-    $AADClientId,
-
-    [parameter(Mandatory=$true)]
-    [ValidateNotNullOrEmpty()]
-    $AADClientSecret, # base64
-
-    [parameter(Mandatory=$true)]
-    [ValidateNotNullOrEmpty()]
-    $NetworkAPIVersion,
-
-    [parameter(Mandatory=$true)]
-    [ValidateNotNullOrEmpty()]
-    $TargetEnvironment,
-
-    [parameter(Mandatory=$true)]
-    [ValidateNotNullOrEmpty()]
-    $LogFile,
-
-    [parameter(Mandatory=$true)]
-    [ValidateNotNullOrEmpty()]
-    $CSEResultFilePath,
-
-    [string]
-    $UserAssignedClientID
-)
-# Do not parse the start time from $LogFile to simplify the logic
-$StartTime=Get-Date
-$global:ExitCode=0
-$global:ErrorMessage=""
-
-# These globals will not change between nodes in the same cluster, so they are not
-# passed as powershell parameters
-
-## SSH public keys to add to authorized_keys
-$global:SSHKeys = @( {{ GetSshPublicKeysPowerShell }} )
-
-## Certificates generated by aks-engine
-$global:CACertificate = "{{GetParameter "caCertificate"}}"
-$global:AgentCertificate = "{{GetParameter "clientCertificate"}}"
-
-## Download sources provided by aks-engine
-$global:KubeBinariesPackageSASURL = "{{GetParameter "kubeBinariesSASURL"}}"
-$global:WindowsKubeBinariesURL = "{{GetParameter "windowsKubeBinariesURL"}}"
-$global:KubeBinariesVersion = "{{GetParameter "kubeBinariesVersion"}}"
-$global:ContainerdUrl = "{{GetParameter "windowsContainerdURL"}}"
-$global:ContainerdSdnPluginUrl = "{{GetParameter "windowsSdnPluginURL"}}"
-
-## Docker Version
-$global:DockerVersion = "{{GetParameter "windowsDockerVersion"}}"
-
-## ContainerD Usage
-$global:ContainerRuntime = "{{GetParameter "containerRuntime"}}"
-$global:DefaultContainerdWindowsSandboxIsolation = "{{GetParameter "defaultContainerdWindowsSandboxIsolation"}}"
-$global:ContainerdWindowsRuntimeHandlers = "{{GetParameter "containerdWindowsRuntimeHandlers"}}"
-
-## VM configuration passed by Azure
-$global:WindowsTelemetryGUID = "{{GetParameter "windowsTelemetryGUID"}}"
-{{if eq GetIdentitySystem "adfs"}}
-$global:TenantId = "adfs"
-{{else}}
-$global:TenantId = "{{GetVariable "tenantID"}}"
-{{end}}
-$global:SubscriptionId = "{{GetVariable "subscriptionId"}}"
-$global:ResourceGroup = "{{GetVariable "resourceGroup"}}"
-$global:VmType = "{{GetVariable "vmType"}}"
-$global:SubnetName = "{{GetVariable "subnetName"}}"
-# NOTE: MasterSubnet is still referenced by `+"`"+`kubeletstart.ps1`+"`"+` and `+"`"+`windowsnodereset.ps1`+"`"+`
-# for case of Kubenet
-$global:MasterSubnet = ""
-$global:SecurityGroupName = "{{GetVariable "nsgName"}}"
-$global:VNetName = "{{GetVariable "virtualNetworkName"}}"
-$global:RouteTableName = "{{GetVariable "routeTableName"}}"
-$global:PrimaryAvailabilitySetName = "{{GetVariable "primaryAvailabilitySetName"}}"
-$global:PrimaryScaleSetName = "{{GetVariable "primaryScaleSetName"}}"
-
-$global:KubeClusterCIDR = "{{GetParameter "kubeClusterCidr"}}"
-$global:KubeServiceCIDR = "{{GetParameter "kubeServiceCidr"}}"
-$global:VNetCIDR = "{{GetParameter "vnetCidr"}}"
-{{if IsKubernetesVersionGe "1.16.0"}}
-$global:KubeletNodeLabels = "{{GetAgentKubernetesLabels . }}"
-{{else}}
-$global:KubeletNodeLabels = "{{GetAgentKubernetesLabelsDeprecated . }}"
-{{end}}
-$global:KubeletConfigArgs = @( {{GetKubeletConfigKeyValsPsh}} )
-$global:KubeproxyConfigArgs = @( {{GetKubeproxyConfigKeyValsPsh}} )
-
-$global:KubeproxyFeatureGates = @( {{GetKubeProxyFeatureGatesPsh}} )
-
-$global:UseManagedIdentityExtension = "{{GetVariable "useManagedIdentityExtension"}}"
-$global:UseInstanceMetadata = "{{GetVariable "useInstanceMetadata"}}"
-
-$global:LoadBalancerSku = "{{GetVariable "loadBalancerSku"}}"
-$global:ExcludeMasterFromStandardLB = "{{GetVariable "excludeMasterFromStandardLB"}}"
-
-
-# Windows defaults, not changed by aks-engine
-$global:CacheDir = "c:\akse-cache"
-$global:KubeDir = "c:\k"
-$global:HNSModule = [Io.path]::Combine("$global:KubeDir", "hns.psm1")
-
-$global:KubeDnsSearchPath = "svc.cluster.local"
-
-$global:CNIPath = [Io.path]::Combine("$global:KubeDir", "cni")
-$global:NetworkMode = "L2Bridge"
-$global:CNIConfig = [Io.path]::Combine($global:CNIPath, "config", "`+"`"+`$global:NetworkMode.conf")
-$global:CNIConfigPath = [Io.path]::Combine("$global:CNIPath", "config")
-
-
-$global:AzureCNIDir = [Io.path]::Combine("$global:KubeDir", "azurecni")
-$global:AzureCNIBinDir = [Io.path]::Combine("$global:AzureCNIDir", "bin")
-$global:AzureCNIConfDir = [Io.path]::Combine("$global:AzureCNIDir", "netconf")
-
-# Azure cni configuration
-# $global:NetworkPolicy = "{{GetParameter "networkPolicy"}}" # BUG: unused
-$global:NetworkPlugin = "{{GetParameter "networkPlugin"}}"
-$global:VNetCNIPluginsURL = "{{GetParameter "vnetCniWindowsPluginsURL"}}"
-$global:IsDualStackEnabled = {{if IsIPv6DualStackFeatureEnabled}}$true{{else}}$false{{end}}
-
-# CSI Proxy settings
-$global:EnableCsiProxy = [System.Convert]::ToBoolean("{{GetVariable "windowsEnableCSIProxy" }}");
-$global:CsiProxyUrl = "{{GetVariable "windowsCSIProxyURL" }}";
-
-# Hosts Config Agent settings
-$global:EnableHostsConfigAgent = [System.Convert]::ToBoolean("{{ EnableHostsConfigAgent }}");
-
-# These scripts are used by cse
-$global:CSEScriptsPackageUrl = "{{GetVariable "windowsCSEScriptsPackageURL" }}";
-
-# These scripts are used after node is provisioned
-$global:ProvisioningScriptsPackageUrl = "{{GetVariable "windowsProvisioningScriptsPackageURL" }}";
-
-# PauseImage
-$global:WindowsPauseImageURL = "{{GetVariable "windowsPauseImageURL" }}";
-$global:AlwaysPullWindowsPauseImage = [System.Convert]::ToBoolean("{{GetVariable "alwaysPullWindowsPauseImage" }}");
-
-# Calico
-$global:WindowsCalicoPackageURL = "{{GetVariable "windowsCalicoPackageURL" }}";
-
-# GMSA
-$global:WindowsGmsaPackageUrl = "{{GetVariable "windowsGmsaPackageUrl" }}";
-
-# TLS Bootstrap Token
-$global:TLSBootstrapToken = "{{GetTLSBootstrapTokenForKubeConfig}}"
-
-# Base64 representation of ZIP archive
-$zippedFiles = "{{ GetKubernetesWindowsAgentFunctions }}"
-
-$useContainerD = ($global:ContainerRuntime -eq "containerd")
-$global:KubeClusterConfigPath = "c:\k\kubeclusterconfig.json"
-$fipsEnabled = [System.Convert]::ToBoolean("{{ FIPSEnabled }}")
-$windowsSecureTlsEnabled = [System.Convert]::ToBoolean("{{GetVariable "windowsSecureTlsEnabled" }}");
-
-# Extract cse helper script from ZIP
-[io.file]::WriteAllBytes("scripts.zip", [System.Convert]::FromBase64String($zippedFiles))
-Expand-Archive scripts.zip -DestinationPath "C:\\AzureData\\"
-
-# Dot-source windowscsehelper.ps1 with functions that are called in this script
-. c:\AzureData\windows\windowscsehelper.ps1
-# util functions only can be used after this line, for example, Write-Log
-
-try
-{
-    Write-Log ".\CustomDataSetupScript.ps1 -MasterIP $MasterIP -KubeDnsServiceIp $KubeDnsServiceIp -MasterFQDNPrefix $MasterFQDNPrefix -Location $Location -AADClientId $AADClientId -NetworkAPIVersion $NetworkAPIVersion -TargetEnvironment $TargetEnvironment"
-
-    # Download CSE function scripts
-    Write-Log "Getting CSE scripts"
-    $tempfile = 'c:\csescripts.zip'
-    DownloadFileOverHttp -Url $global:CSEScriptsPackageUrl -DestinationPath $tempfile
-    Expand-Archive $tempfile -DestinationPath "C:\\AzureData\\windows"
-    Remove-Item -Path $tempfile -Force
-
-    # Dot-source cse scripts with functions that are called in this script
-    . c:\AzureData\windows\azurecnifunc.ps1
-    . c:\AzureData\windows\calicofunc.ps1
-    . c:\AzureData\windows\configfunc.ps1
-    . c:\AzureData\windows\containerdfunc.ps1
-    . c:\AzureData\windows\kubeletfunc.ps1
-    . c:\AzureData\windows\kubernetesfunc.ps1
-
-    # Exit early if the script has been executed
-    if (Test-Path -Path $CSEResultFilePath -PathType Leaf) {
-        Write-Log "The script has been executed before, will exit without doing anything."
-        return
-    }
-    # Install OpenSSH if SSH enabled
-    $sshEnabled = [System.Convert]::ToBoolean("{{ WindowsSSHEnabled }}")
-
-    if ( $sshEnabled ) {
-        Write-Log "Install OpenSSH"
-        Install-OpenSSH -SSHKeys $SSHKeys
-    }
-
-    Write-Log "Apply telemetry data setting"
-    Set-TelemetrySetting -WindowsTelemetryGUID $global:WindowsTelemetryGUID
-
-    Write-Log "Resize os drive if possible"
-    Resize-OSDrive
-
-    Write-Log "Initialize data disks"
-    Initialize-DataDisks
-
-    Write-Log "Create required data directories as needed"
-    Initialize-DataDirectories
-
-    Create-Directory -FullPath "c:\k"
-    Write-Log "Remove `+"`"+`"NT AUTHORITY\Authenticated Users`+"`"+`" write permissions on files in c:\k"
-    icacls.exe "c:\k" /inheritance:r
-    icacls.exe "c:\k" /grant:r SYSTEM:`+"`"+`(OI`+"`"+`)`+"`"+`(CI`+"`"+`)`+"`"+`(F`+"`"+`)
-    icacls.exe "c:\k" /grant:r BUILTIN\Administrators:`+"`"+`(OI`+"`"+`)`+"`"+`(CI`+"`"+`)`+"`"+`(F`+"`"+`)
-    icacls.exe "c:\k" /grant:r BUILTIN\Users:`+"`"+`(OI`+"`"+`)`+"`"+`(CI`+"`"+`)`+"`"+`(RX`+"`"+`)
-    Write-Log "c:\k permissions: "
-    icacls.exe "c:\k"
-    Get-ProvisioningScripts
-
-    Write-KubeClusterConfig -MasterIP $MasterIP -KubeDnsServiceIp $KubeDnsServiceIp
-
-    Write-Log "Download kubelet binaries and unzip"
-    Get-KubePackage -KubeBinariesSASURL $global:KubeBinariesPackageSASURL
-
-    # This overwrites the binaries that are downloaded from the custom packge with binaries.
-    # The custom package has a few files that are necessary for future steps (nssm.exe)
-    # this is a temporary work around to get the binaries until we depreciate
-    # custom package and nssm.exe as defined in aks-engine#3851.
-    if ($global:WindowsKubeBinariesURL){
-        Write-Log "Overwriting kube node binaries from $global:WindowsKubeBinariesURL"
-        Get-KubeBinaries -KubeBinariesURL $global:WindowsKubeBinariesURL
-    }
-
-    if ($useContainerD) {
-        Write-Log "Installing ContainerD"
-        $cniBinPath = $global:AzureCNIBinDir
-        $cniConfigPath = $global:AzureCNIConfDir
-        if ($global:NetworkPlugin -eq "kubenet") {
-            $cniBinPath = $global:CNIPath
-            $cniConfigPath = $global:CNIConfigPath
-        }
-        Install-Containerd -ContainerdUrl $global:ContainerdUrl -CNIBinDir $cniBinPath -CNIConfDir $cniConfigPath -KubeDir $global:KubeDir
-    } else {
-        Write-Log "Install docker"
-        Install-Docker -DockerVersion $global:DockerVersion
-        Set-DockerLogFileOptions
-    }
-
-    # For AKSClustomCloud, TargetEnvironment must be set to AzureStackCloud
-    Write-Log "Write Azure cloud provider config"
-    Write-AzureConfig `+"`"+`
-        -KubeDir $global:KubeDir `+"`"+`
-        -AADClientId $AADClientId `+"`"+`
-        -AADClientSecret $([System.Text.Encoding]::ASCII.GetString([System.Convert]::FromBase64String($AADClientSecret))) `+"`"+`
-        -TenantId $global:TenantId `+"`"+`
-        -SubscriptionId $global:SubscriptionId `+"`"+`
-        -ResourceGroup $global:ResourceGroup `+"`"+`
-        -Location $Location `+"`"+`
-        -VmType $global:VmType `+"`"+`
-        -SubnetName $global:SubnetName `+"`"+`
-        -SecurityGroupName $global:SecurityGroupName `+"`"+`
-        -VNetName $global:VNetName `+"`"+`
-        -RouteTableName $global:RouteTableName `+"`"+`
-        -PrimaryAvailabilitySetName $global:PrimaryAvailabilitySetName `+"`"+`
-        -PrimaryScaleSetName $global:PrimaryScaleSetName `+"`"+`
-        -UseManagedIdentityExtension $global:UseManagedIdentityExtension `+"`"+`
-        -UserAssignedClientID $UserAssignedClientID `+"`"+`
-        -UseInstanceMetadata $global:UseInstanceMetadata `+"`"+`
-        -LoadBalancerSku $global:LoadBalancerSku `+"`"+`
-        -ExcludeMasterFromStandardLB $global:ExcludeMasterFromStandardLB `+"`"+`
-        -TargetEnvironment {{if IsAKSCustomCloud}}"AzureStackCloud"{{else}}$TargetEnvironment{{end}} 
-
-    # we borrow the logic of AzureStackCloud to achieve AKSCustomCloud. 
-    # In case of AKSCustomCloud, customer cloud env will be loaded from azurestackcloud.json 
-    {{if IsAKSCustomCloud}}
-    $azureStackConfigFile = [io.path]::Combine($global:KubeDir, "azurestackcloud.json")
-    $envJSON = "{{ GetBase64EncodedEnvironmentJSON }}"
-    [io.file]::WriteAllBytes($azureStackConfigFile, [System.Convert]::FromBase64String($envJSON))
-
-    Get-CACertificates
-    {{end}}
-
-    Write-Log "Write ca root"
-    Write-CACert -CACertificate $global:CACertificate `+"`"+`
-        -KubeDir $global:KubeDir
-
-    if ($global:EnableCsiProxy) {
-        New-CsiProxyService -CsiProxyPackageUrl $global:CsiProxyUrl -KubeDir $global:KubeDir
-    }
-
-    if ($global:TLSBootstrapToken) {
-        Write-Log "Write TLS bootstrap kubeconfig"
-        Write-BootstrapKubeConfig -CACertificate $global:CACertificate `+"`"+`
-            -KubeDir $global:KubeDir `+"`"+`
-            -MasterFQDNPrefix $MasterFQDNPrefix `+"`"+`
-            -MasterIP $MasterIP `+"`"+`
-            -TLSBootstrapToken $global:TLSBootstrapToken
-
-        # NOTE: we need kubeconfig to setup calico even if TLS bootstrapping is enabled
-        #       This kubeconfig will deleted after calico installation.
-        # TODO(hbc): once TLS bootstrap is fully enabled, remove this if block
-        Write-Log "Write temporary kube config"
-    } else {
-        Write-Log "Write kube config"
-    }
-
-    Write-KubeConfig -CACertificate $global:CACertificate `+"`"+`
-        -KubeDir $global:KubeDir `+"`"+`
-        -MasterFQDNPrefix $MasterFQDNPrefix `+"`"+`
-        -MasterIP $MasterIP `+"`"+`
-        -AgentKey $AgentKey `+"`"+`
-        -AgentCertificate $global:AgentCertificate
-
-    if ($global:EnableHostsConfigAgent) {
-            Write-Log "Starting hosts config agent"
-            New-HostsConfigService
-        }
-
-    Write-Log "Create the Pause Container kubletwin/pause"
-    New-InfraContainer -KubeDir $global:KubeDir -ContainerRuntime $global:ContainerRuntime
-
-    if (-not (Test-ContainerImageExists -Image "kubletwin/pause" -ContainerRuntime $global:ContainerRuntime)) {
-        Write-Log "Could not find container with name kubletwin/pause"
-        if ($useContainerD) {
-            $o = ctr -n k8s.io image list
-            Write-Log $o
-        } else {
-            $o = docker image list
-            Write-Log $o
-        }
-        Set-ExitCode -ExitCode $global:WINDOWS_CSE_ERROR_PAUSE_IMAGE_NOT_EXIST -ErrorMessage "kubletwin/pause container does not exist!"
-    }
-
-    Write-Log "Configuring networking with NetworkPlugin:$global:NetworkPlugin"
-
-    # Configure network policy.
-    Get-HnsPsm1 -HNSModule $global:HNSModule
-    Import-Module $global:HNSModule
-
-    Write-Log "Installing Azure VNet plugins"
-    Install-VnetPlugins -AzureCNIConfDir $global:AzureCNIConfDir `+"`"+`
-        -AzureCNIBinDir $global:AzureCNIBinDir `+"`"+`
-        -VNetCNIPluginsURL $global:VNetCNIPluginsURL
-
-    Set-AzureCNIConfig -AzureCNIConfDir $global:AzureCNIConfDir `+"`"+`
-        -KubeDnsSearchPath $global:KubeDnsSearchPath `+"`"+`
-        -KubeClusterCIDR $global:KubeClusterCIDR `+"`"+`
-        -KubeServiceCIDR $global:KubeServiceCIDR `+"`"+`
-        -VNetCIDR $global:VNetCIDR `+"`"+`
-        -IsDualStackEnabled $global:IsDualStackEnabled
-
-    if ($TargetEnvironment -ieq "AzureStackCloud") {
-        GenerateAzureStackCNIConfig `+"`"+`
-            -TenantId $global:TenantId `+"`"+`
-            -SubscriptionId $global:SubscriptionId `+"`"+`
-            -ResourceGroup $global:ResourceGroup `+"`"+`
-            -AADClientId $AADClientId `+"`"+`
-            -KubeDir $global:KubeDir `+"`"+`
-            -AADClientSecret $([System.Text.Encoding]::ASCII.GetString([System.Convert]::FromBase64String($AADClientSecret))) `+"`"+`
-            -NetworkAPIVersion $NetworkAPIVersion `+"`"+`
-            -AzureEnvironmentFilePath $([io.path]::Combine($global:KubeDir, "azurestackcloud.json")) `+"`"+`
-            -IdentitySystem "{{ GetIdentitySystem }}"
-    }
-
-    New-ExternalHnsNetwork -IsDualStackEnabled $global:IsDualStackEnabled
-
-    Install-KubernetesServices `+"`"+`
-        -KubeDir $global:KubeDir `+"`"+`
-        -ContainerRuntime $global:ContainerRuntime
-
-    Get-LogCollectionScripts
-
-    Write-Log "Disable Internet Explorer compat mode and set homepage"
-    Set-Explorer
-
-    Write-Log "Adjust pagefile size"
-    Adjust-PageFileSize
-
-    Write-Log "Start preProvisioning script"
-    PREPROVISION_EXTENSION
-
-    Write-Log "Update service failure actions"
-    Update-ServiceFailureActions -ContainerRuntime $global:ContainerRuntime
-    Adjust-DynamicPortRange
-    Register-LogsCleanupScriptTask
-    Register-NodeResetScriptTask
-    Update-DefenderPreferences
-
-    if ($windowsSecureTlsEnabled) {
-        $windowsVersion = Get-WindowsVersion
-        if ($windowsVersion -ne "1809") {
-            Write-Log "Skip secure TLS protocols for Windows version: $windowsVersion"
-        } else {
-            Write-Log "Enable secure TLS protocols"
-            try {
-                . C:\k\windowssecuretls.ps1
-                Enable-SecureTls
-            }
-            catch {
-                Set-ExitCode -ExitCode $global:WINDOWS_CSE_ERROR_ENABLE_SECURE_TLS -ErrorMessage $_
-            }
-        }
-    }
-
-    Enable-FIPSMode -FipsEnabled $fipsEnabled
-    if ($global:WindowsGmsaPackageUrl) {
-        Write-Log "Start to install Windows gmsa package"
-        Install-GmsaPlugin -GmsaPackageUrl $global:WindowsGmsaPackageUrl
-    }
-
-    Check-APIServerConnectivity -MasterIP $MasterIP
-
-    if ($global:WindowsCalicoPackageURL) {
-        Write-Log "Start calico installation"
-        Start-InstallCalico -RootDir "c:\" -KubeServiceCIDR $global:KubeServiceCIDR -KubeDnsServiceIp $KubeDnsServiceIp
-    }
-
-    if (Test-Path $CacheDir)
-    {
-        Write-Log "Removing aks-engine bits cache directory"
-        Remove-Item $CacheDir -Recurse -Force
-    }
-
-    if ($global:TLSBootstrapToken) {
-        Write-Log "Removing temporary kube config"
-        $kubeConfigFile = [io.path]::Combine($KubeDir, "config")
-        Remove-Item $kubeConfigFile
-    }
-
-    # Postpone restart-computer so we can generate CSE response before restarting computer
-    Write-Log "Setup Complete, reboot computer"
-    Postpone-RestartComputer
-}
-catch
-{
-    # Set-ExitCode will exit with the specified ExitCode immediately and not be caught by this catch block
-    # Ideally all exceptions will be handled and no exception will be thrown.
-    Set-ExitCode -ExitCode $global:WINDOWS_CSE_ERROR_UNKNOWN -ErrorMessage $_
-}
-finally
-{
-    # Generate CSE result so it can be returned as the CSE response in csecmd.ps1
-    $ExecutionDuration=$(New-Timespan -Start $StartTime -End $(Get-Date))
-    Write-Log "CSE ExecutionDuration: $ExecutionDuration"
-
-    # Windows CSE does not return any error message so we cannot generate below content as the response
-    # $JsonString = "ExitCode: `+"`"+`"{0}`+"`"+`", Output: `+"`"+`"{1}`+"`"+`", Error: `+"`"+`"{2}`+"`"+`", ExecDuration: `+"`"+`"{3}`+"`"+`"" -f $global:ExitCode, "", $global:ErrorMessage, $ExecutionDuration.TotalSeconds
-    Write-Log "Generate CSE result to $CSEResultFilePath : $global:ExitCode"
-    echo $global:ExitCode | Out-File -FilePath $CSEResultFilePath -Encoding utf8
-}
-
+var _windowsKuberneteswindowssetupPs1 = []byte(`<#
+    .SYNOPSIS
+        Provisions VM as a Kubernetes agent.
+
+    .DESCRIPTION
+        Provisions VM as a Kubernetes agent.
+
+        The parameters passed in are required, and will vary per-deployment.
+
+        Notes on modifying this file:
+        - This file extension is PS1, but it is actually used as a template from pkg/engine/template_generator.go
+        - All of the lines that have braces in them will be modified. Please do not change them here, change them in the Go sources
+        - Single quotes are forbidden, they are reserved to delineate the different members for the ARM template concat() call
+        - windowscsehelper.ps1 contains basic util functions. It will be compressed to a zip file and then be converted to base64 encoding
+          string and stored in $zippedFiles. Reason: This script is a template and has some limitations.
+        - All other scripts will be packaged and published in a single package. It will be downloaded in provisioning VM.
+          Reason: CustomData has length limitation 87380.
+        - ProvisioningScriptsPackage contains scripts to start kubelet, kubeproxy, etc. The source is https://github.com/Azure/aks-engine/tree/master/staging/provisioning/windows
+#>
+[CmdletBinding(DefaultParameterSetName="Standard")]
+param(
+    [string]
+    [ValidateNotNullOrEmpty()]
+    $MasterIP,
+
+    [parameter()]
+    [ValidateNotNullOrEmpty()]
+    $KubeDnsServiceIp,
+
+    [parameter(Mandatory=$true)]
+    [ValidateNotNullOrEmpty()]
+    $MasterFQDNPrefix,
+
+    [parameter(Mandatory=$true)]
+    [ValidateNotNullOrEmpty()]
+    $Location,
+
+    [parameter(Mandatory=$true)]
+    [ValidateNotNullOrEmpty()]
+    $AgentKey,
+
+    [parameter(Mandatory=$true)]
+    [ValidateNotNullOrEmpty()]
+    $AADClientId,
+
+    [parameter(Mandatory=$true)]
+    [ValidateNotNullOrEmpty()]
+    $AADClientSecret, # base64
+
+    [parameter(Mandatory=$true)]
+    [ValidateNotNullOrEmpty()]
+    $NetworkAPIVersion,
+
+    [parameter(Mandatory=$true)]
+    [ValidateNotNullOrEmpty()]
+    $TargetEnvironment,
+
+    [parameter(Mandatory=$true)]
+    [ValidateNotNullOrEmpty()]
+    $LogFile,
+
+    [parameter(Mandatory=$true)]
+    [ValidateNotNullOrEmpty()]
+    $CSEResultFilePath,
+
+    [string]
+    $UserAssignedClientID
+)
+# Do not parse the start time from $LogFile to simplify the logic
+$StartTime=Get-Date
+$global:ExitCode=0
+$global:ErrorMessage=""
+
+# These globals will not change between nodes in the same cluster, so they are not
+# passed as powershell parameters
+
+## SSH public keys to add to authorized_keys
+$global:SSHKeys = @( {{ GetSshPublicKeysPowerShell }} )
+
+## Certificates generated by aks-engine
+$global:CACertificate = "{{GetParameter "caCertificate"}}"
+$global:AgentCertificate = "{{GetParameter "clientCertificate"}}"
+
+## Download sources provided by aks-engine
+$global:KubeBinariesPackageSASURL = "{{GetParameter "kubeBinariesSASURL"}}"
+$global:WindowsKubeBinariesURL = "{{GetParameter "windowsKubeBinariesURL"}}"
+$global:KubeBinariesVersion = "{{GetParameter "kubeBinariesVersion"}}"
+$global:ContainerdUrl = "{{GetParameter "windowsContainerdURL"}}"
+$global:ContainerdSdnPluginUrl = "{{GetParameter "windowsSdnPluginURL"}}"
+
+## Docker Version
+$global:DockerVersion = "{{GetParameter "windowsDockerVersion"}}"
+
+## ContainerD Usage
+$global:ContainerRuntime = "{{GetParameter "containerRuntime"}}"
+$global:DefaultContainerdWindowsSandboxIsolation = "{{GetParameter "defaultContainerdWindowsSandboxIsolation"}}"
+$global:ContainerdWindowsRuntimeHandlers = "{{GetParameter "containerdWindowsRuntimeHandlers"}}"
+
+## VM configuration passed by Azure
+$global:WindowsTelemetryGUID = "{{GetParameter "windowsTelemetryGUID"}}"
+{{if eq GetIdentitySystem "adfs"}}
+$global:TenantId = "adfs"
+{{else}}
+$global:TenantId = "{{GetVariable "tenantID"}}"
+{{end}}
+$global:SubscriptionId = "{{GetVariable "subscriptionId"}}"
+$global:ResourceGroup = "{{GetVariable "resourceGroup"}}"
+$global:VmType = "{{GetVariable "vmType"}}"
+$global:SubnetName = "{{GetVariable "subnetName"}}"
+# NOTE: MasterSubnet is still referenced by `+"`"+`kubeletstart.ps1`+"`"+` and `+"`"+`windowsnodereset.ps1`+"`"+`
+# for case of Kubenet
+$global:MasterSubnet = ""
+$global:SecurityGroupName = "{{GetVariable "nsgName"}}"
+$global:VNetName = "{{GetVariable "virtualNetworkName"}}"
+$global:RouteTableName = "{{GetVariable "routeTableName"}}"
+$global:PrimaryAvailabilitySetName = "{{GetVariable "primaryAvailabilitySetName"}}"
+$global:PrimaryScaleSetName = "{{GetVariable "primaryScaleSetName"}}"
+
+$global:KubeClusterCIDR = "{{GetParameter "kubeClusterCidr"}}"
+$global:KubeServiceCIDR = "{{GetParameter "kubeServiceCidr"}}"
+$global:VNetCIDR = "{{GetParameter "vnetCidr"}}"
+{{if IsKubernetesVersionGe "1.16.0"}}
+$global:KubeletNodeLabels = "{{GetAgentKubernetesLabels . }}"
+{{else}}
+$global:KubeletNodeLabels = "{{GetAgentKubernetesLabelsDeprecated . }}"
+{{end}}
+$global:KubeletConfigArgs = @( {{GetKubeletConfigKeyValsPsh}} )
+$global:KubeproxyConfigArgs = @( {{GetKubeproxyConfigKeyValsPsh}} )
+
+$global:KubeproxyFeatureGates = @( {{GetKubeProxyFeatureGatesPsh}} )
+
+$global:UseManagedIdentityExtension = "{{GetVariable "useManagedIdentityExtension"}}"
+$global:UseInstanceMetadata = "{{GetVariable "useInstanceMetadata"}}"
+
+$global:LoadBalancerSku = "{{GetVariable "loadBalancerSku"}}"
+$global:ExcludeMasterFromStandardLB = "{{GetVariable "excludeMasterFromStandardLB"}}"
+
+
+# Windows defaults, not changed by aks-engine
+$global:CacheDir = "c:\akse-cache"
+$global:KubeDir = "c:\k"
+$global:HNSModule = [Io.path]::Combine("$global:KubeDir", "hns.psm1")
+
+$global:KubeDnsSearchPath = "svc.cluster.local"
+
+$global:CNIPath = [Io.path]::Combine("$global:KubeDir", "cni")
+$global:NetworkMode = "L2Bridge"
+$global:CNIConfig = [Io.path]::Combine($global:CNIPath, "config", "`+"`"+`$global:NetworkMode.conf")
+$global:CNIConfigPath = [Io.path]::Combine("$global:CNIPath", "config")
+
+
+$global:AzureCNIDir = [Io.path]::Combine("$global:KubeDir", "azurecni")
+$global:AzureCNIBinDir = [Io.path]::Combine("$global:AzureCNIDir", "bin")
+$global:AzureCNIConfDir = [Io.path]::Combine("$global:AzureCNIDir", "netconf")
+
+# Azure cni configuration
+# $global:NetworkPolicy = "{{GetParameter "networkPolicy"}}" # BUG: unused
+$global:NetworkPlugin = "{{GetParameter "networkPlugin"}}"
+$global:VNetCNIPluginsURL = "{{GetParameter "vnetCniWindowsPluginsURL"}}"
+$global:IsDualStackEnabled = {{if IsIPv6DualStackFeatureEnabled}}$true{{else}}$false{{end}}
+
+# CSI Proxy settings
+$global:EnableCsiProxy = [System.Convert]::ToBoolean("{{GetVariable "windowsEnableCSIProxy" }}");
+$global:CsiProxyUrl = "{{GetVariable "windowsCSIProxyURL" }}";
+
+# Hosts Config Agent settings
+$global:EnableHostsConfigAgent = [System.Convert]::ToBoolean("{{ EnableHostsConfigAgent }}");
+
+# These scripts are used by cse
+$global:CSEScriptsPackageUrl = "{{GetVariable "windowsCSEScriptsPackageURL" }}";
+
+# These scripts are used after node is provisioned
+$global:ProvisioningScriptsPackageUrl = "{{GetVariable "windowsProvisioningScriptsPackageURL" }}";
+
+# PauseImage
+$global:WindowsPauseImageURL = "{{GetVariable "windowsPauseImageURL" }}";
+$global:AlwaysPullWindowsPauseImage = [System.Convert]::ToBoolean("{{GetVariable "alwaysPullWindowsPauseImage" }}");
+
+# Calico
+$global:WindowsCalicoPackageURL = "{{GetVariable "windowsCalicoPackageURL" }}";
+
+# GMSA
+$global:WindowsGmsaPackageUrl = "{{GetVariable "windowsGmsaPackageUrl" }}";
+
+# TLS Bootstrap Token
+$global:TLSBootstrapToken = "{{GetTLSBootstrapTokenForKubeConfig}}"
+
+# Base64 representation of ZIP archive
+$zippedFiles = "{{ GetKubernetesWindowsAgentFunctions }}"
+
+$useContainerD = ($global:ContainerRuntime -eq "containerd")
+$global:KubeClusterConfigPath = "c:\k\kubeclusterconfig.json"
+$fipsEnabled = [System.Convert]::ToBoolean("{{ FIPSEnabled }}")
+$windowsSecureTlsEnabled = [System.Convert]::ToBoolean("{{GetVariable "windowsSecureTlsEnabled" }}");
+
+# Extract cse helper script from ZIP
+[io.file]::WriteAllBytes("scripts.zip", [System.Convert]::FromBase64String($zippedFiles))
+Expand-Archive scripts.zip -DestinationPath "C:\\AzureData\\"
+
+# Dot-source windowscsehelper.ps1 with functions that are called in this script
+. c:\AzureData\windows\windowscsehelper.ps1
+# util functions only can be used after this line, for example, Write-Log
+
+try
+{
+    Write-Log ".\CustomDataSetupScript.ps1 -MasterIP $MasterIP -KubeDnsServiceIp $KubeDnsServiceIp -MasterFQDNPrefix $MasterFQDNPrefix -Location $Location -AADClientId $AADClientId -NetworkAPIVersion $NetworkAPIVersion -TargetEnvironment $TargetEnvironment"
+
+    # Download CSE function scripts
+    Write-Log "Getting CSE scripts"
+    $tempfile = 'c:\csescripts.zip'
+    DownloadFileOverHttp -Url $global:CSEScriptsPackageUrl -DestinationPath $tempfile
+    Expand-Archive $tempfile -DestinationPath "C:\\AzureData\\windows"
+    Remove-Item -Path $tempfile -Force
+
+    # Dot-source cse scripts with functions that are called in this script
+    . c:\AzureData\windows\azurecnifunc.ps1
+    . c:\AzureData\windows\calicofunc.ps1
+    . c:\AzureData\windows\configfunc.ps1
+    . c:\AzureData\windows\containerdfunc.ps1
+    . c:\AzureData\windows\kubeletfunc.ps1
+    . c:\AzureData\windows\kubernetesfunc.ps1
+
+    # Exit early if the script has been executed
+    if (Test-Path -Path $CSEResultFilePath -PathType Leaf) {
+        Write-Log "The script has been executed before, will exit without doing anything."
+        return
+    }
+    # Install OpenSSH if SSH enabled
+    $sshEnabled = [System.Convert]::ToBoolean("{{ WindowsSSHEnabled }}")
+
+    if ( $sshEnabled ) {
+        Write-Log "Install OpenSSH"
+        Install-OpenSSH -SSHKeys $SSHKeys
+    }
+
+    Write-Log "Apply telemetry data setting"
+    Set-TelemetrySetting -WindowsTelemetryGUID $global:WindowsTelemetryGUID
+
+    Write-Log "Resize os drive if possible"
+    Resize-OSDrive
+
+    Write-Log "Initialize data disks"
+    Initialize-DataDisks
+
+    Write-Log "Create required data directories as needed"
+    Initialize-DataDirectories
+
+    Create-Directory -FullPath "c:\k"
+    Write-Log "Remove `+"`"+`"NT AUTHORITY\Authenticated Users`+"`"+`" write permissions on files in c:\k"
+    icacls.exe "c:\k" /inheritance:r
+    icacls.exe "c:\k" /grant:r SYSTEM:`+"`"+`(OI`+"`"+`)`+"`"+`(CI`+"`"+`)`+"`"+`(F`+"`"+`)
+    icacls.exe "c:\k" /grant:r BUILTIN\Administrators:`+"`"+`(OI`+"`"+`)`+"`"+`(CI`+"`"+`)`+"`"+`(F`+"`"+`)
+    icacls.exe "c:\k" /grant:r BUILTIN\Users:`+"`"+`(OI`+"`"+`)`+"`"+`(CI`+"`"+`)`+"`"+`(RX`+"`"+`)
+    Write-Log "c:\k permissions: "
+    icacls.exe "c:\k"
+    Get-ProvisioningScripts
+
+    Write-KubeClusterConfig -MasterIP $MasterIP -KubeDnsServiceIp $KubeDnsServiceIp
+
+    Write-Log "Download kubelet binaries and unzip"
+    Get-KubePackage -KubeBinariesSASURL $global:KubeBinariesPackageSASURL
+
+    # This overwrites the binaries that are downloaded from the custom packge with binaries.
+    # The custom package has a few files that are necessary for future steps (nssm.exe)
+    # this is a temporary work around to get the binaries until we depreciate
+    # custom package and nssm.exe as defined in aks-engine#3851.
+    if ($global:WindowsKubeBinariesURL){
+        Write-Log "Overwriting kube node binaries from $global:WindowsKubeBinariesURL"
+        Get-KubeBinaries -KubeBinariesURL $global:WindowsKubeBinariesURL
+    }
+
+    if ($useContainerD) {
+        Write-Log "Installing ContainerD"
+        $cniBinPath = $global:AzureCNIBinDir
+        $cniConfigPath = $global:AzureCNIConfDir
+        if ($global:NetworkPlugin -eq "kubenet") {
+            $cniBinPath = $global:CNIPath
+            $cniConfigPath = $global:CNIConfigPath
+        }
+        Install-Containerd -ContainerdUrl $global:ContainerdUrl -CNIBinDir $cniBinPath -CNIConfDir $cniConfigPath -KubeDir $global:KubeDir
+    } else {
+        Write-Log "Install docker"
+        Install-Docker -DockerVersion $global:DockerVersion
+        Set-DockerLogFileOptions
+    }
+
+    # For AKSClustomCloud, TargetEnvironment must be set to AzureStackCloud
+    Write-Log "Write Azure cloud provider config"
+    Write-AzureConfig `+"`"+`
+        -KubeDir $global:KubeDir `+"`"+`
+        -AADClientId $AADClientId `+"`"+`
+        -AADClientSecret $([System.Text.Encoding]::ASCII.GetString([System.Convert]::FromBase64String($AADClientSecret))) `+"`"+`
+        -TenantId $global:TenantId `+"`"+`
+        -SubscriptionId $global:SubscriptionId `+"`"+`
+        -ResourceGroup $global:ResourceGroup `+"`"+`
+        -Location $Location `+"`"+`
+        -VmType $global:VmType `+"`"+`
+        -SubnetName $global:SubnetName `+"`"+`
+        -SecurityGroupName $global:SecurityGroupName `+"`"+`
+        -VNetName $global:VNetName `+"`"+`
+        -RouteTableName $global:RouteTableName `+"`"+`
+        -PrimaryAvailabilitySetName $global:PrimaryAvailabilitySetName `+"`"+`
+        -PrimaryScaleSetName $global:PrimaryScaleSetName `+"`"+`
+        -UseManagedIdentityExtension $global:UseManagedIdentityExtension `+"`"+`
+        -UserAssignedClientID $UserAssignedClientID `+"`"+`
+        -UseInstanceMetadata $global:UseInstanceMetadata `+"`"+`
+        -LoadBalancerSku $global:LoadBalancerSku `+"`"+`
+        -ExcludeMasterFromStandardLB $global:ExcludeMasterFromStandardLB `+"`"+`
+        -TargetEnvironment {{if IsAKSCustomCloud}}"AzureStackCloud"{{else}}$TargetEnvironment{{end}} 
+
+    # we borrow the logic of AzureStackCloud to achieve AKSCustomCloud. 
+    # In case of AKSCustomCloud, customer cloud env will be loaded from azurestackcloud.json 
+    {{if IsAKSCustomCloud}}
+    $azureStackConfigFile = [io.path]::Combine($global:KubeDir, "azurestackcloud.json")
+    $envJSON = "{{ GetBase64EncodedEnvironmentJSON }}"
+    [io.file]::WriteAllBytes($azureStackConfigFile, [System.Convert]::FromBase64String($envJSON))
+
+    Get-CACertificates
+    {{end}}
+
+    Write-Log "Write ca root"
+    Write-CACert -CACertificate $global:CACertificate `+"`"+`
+        -KubeDir $global:KubeDir
+
+    if ($global:EnableCsiProxy) {
+        New-CsiProxyService -CsiProxyPackageUrl $global:CsiProxyUrl -KubeDir $global:KubeDir
+    }
+
+    if ($global:TLSBootstrapToken) {
+        Write-Log "Write TLS bootstrap kubeconfig"
+        Write-BootstrapKubeConfig -CACertificate $global:CACertificate `+"`"+`
+            -KubeDir $global:KubeDir `+"`"+`
+            -MasterFQDNPrefix $MasterFQDNPrefix `+"`"+`
+            -MasterIP $MasterIP `+"`"+`
+            -TLSBootstrapToken $global:TLSBootstrapToken
+
+        # NOTE: we need kubeconfig to setup calico even if TLS bootstrapping is enabled
+        #       This kubeconfig will deleted after calico installation.
+        # TODO(hbc): once TLS bootstrap is fully enabled, remove this if block
+        Write-Log "Write temporary kube config"
+    } else {
+        Write-Log "Write kube config"
+    }
+
+    Write-KubeConfig -CACertificate $global:CACertificate `+"`"+`
+        -KubeDir $global:KubeDir `+"`"+`
+        -MasterFQDNPrefix $MasterFQDNPrefix `+"`"+`
+        -MasterIP $MasterIP `+"`"+`
+        -AgentKey $AgentKey `+"`"+`
+        -AgentCertificate $global:AgentCertificate
+
+    if ($global:EnableHostsConfigAgent) {
+            Write-Log "Starting hosts config agent"
+            New-HostsConfigService
+        }
+
+    Write-Log "Create the Pause Container kubletwin/pause"
+    New-InfraContainer -KubeDir $global:KubeDir -ContainerRuntime $global:ContainerRuntime
+
+    if (-not (Test-ContainerImageExists -Image "kubletwin/pause" -ContainerRuntime $global:ContainerRuntime)) {
+        Write-Log "Could not find container with name kubletwin/pause"
+        if ($useContainerD) {
+            $o = ctr -n k8s.io image list
+            Write-Log $o
+        } else {
+            $o = docker image list
+            Write-Log $o
+        }
+        Set-ExitCode -ExitCode $global:WINDOWS_CSE_ERROR_PAUSE_IMAGE_NOT_EXIST -ErrorMessage "kubletwin/pause container does not exist!"
+    }
+
+    Write-Log "Configuring networking with NetworkPlugin:$global:NetworkPlugin"
+
+    # Configure network policy.
+    Get-HnsPsm1 -HNSModule $global:HNSModule
+    Import-Module $global:HNSModule
+
+    Write-Log "Installing Azure VNet plugins"
+    Install-VnetPlugins -AzureCNIConfDir $global:AzureCNIConfDir `+"`"+`
+        -AzureCNIBinDir $global:AzureCNIBinDir `+"`"+`
+        -VNetCNIPluginsURL $global:VNetCNIPluginsURL
+
+    Set-AzureCNIConfig -AzureCNIConfDir $global:AzureCNIConfDir `+"`"+`
+        -KubeDnsSearchPath $global:KubeDnsSearchPath `+"`"+`
+        -KubeClusterCIDR $global:KubeClusterCIDR `+"`"+`
+        -KubeServiceCIDR $global:KubeServiceCIDR `+"`"+`
+        -VNetCIDR $global:VNetCIDR `+"`"+`
+        -IsDualStackEnabled $global:IsDualStackEnabled
+
+    if ($TargetEnvironment -ieq "AzureStackCloud") {
+        GenerateAzureStackCNIConfig `+"`"+`
+            -TenantId $global:TenantId `+"`"+`
+            -SubscriptionId $global:SubscriptionId `+"`"+`
+            -ResourceGroup $global:ResourceGroup `+"`"+`
+            -AADClientId $AADClientId `+"`"+`
+            -KubeDir $global:KubeDir `+"`"+`
+            -AADClientSecret $([System.Text.Encoding]::ASCII.GetString([System.Convert]::FromBase64String($AADClientSecret))) `+"`"+`
+            -NetworkAPIVersion $NetworkAPIVersion `+"`"+`
+            -AzureEnvironmentFilePath $([io.path]::Combine($global:KubeDir, "azurestackcloud.json")) `+"`"+`
+            -IdentitySystem "{{ GetIdentitySystem }}"
+    }
+
+    New-ExternalHnsNetwork -IsDualStackEnabled $global:IsDualStackEnabled
+
+    Install-KubernetesServices `+"`"+`
+        -KubeDir $global:KubeDir `+"`"+`
+        -ContainerRuntime $global:ContainerRuntime
+
+    Get-LogCollectionScripts
+
+    Write-Log "Disable Internet Explorer compat mode and set homepage"
+    Set-Explorer
+
+    Write-Log "Adjust pagefile size"
+    Adjust-PageFileSize
+
+    Write-Log "Start preProvisioning script"
+    PREPROVISION_EXTENSION
+
+    Write-Log "Update service failure actions"
+    Update-ServiceFailureActions -ContainerRuntime $global:ContainerRuntime
+    Adjust-DynamicPortRange
+    Register-LogsCleanupScriptTask
+    Register-NodeResetScriptTask
+    Update-DefenderPreferences
+
+    if ($windowsSecureTlsEnabled) {
+        $windowsVersion = Get-WindowsVersion
+        if ($windowsVersion -ne "1809") {
+            Write-Log "Skip secure TLS protocols for Windows version: $windowsVersion"
+        } else {
+            Write-Log "Enable secure TLS protocols"
+            try {
+                . C:\k\windowssecuretls.ps1
+                Enable-SecureTls
+            }
+            catch {
+                Set-ExitCode -ExitCode $global:WINDOWS_CSE_ERROR_ENABLE_SECURE_TLS -ErrorMessage $_
+            }
+        }
+    }
+
+    Enable-FIPSMode -FipsEnabled $fipsEnabled
+    if ($global:WindowsGmsaPackageUrl) {
+        Write-Log "Start to install Windows gmsa package"
+        Install-GmsaPlugin -GmsaPackageUrl $global:WindowsGmsaPackageUrl
+    }
+
+    Check-APIServerConnectivity -MasterIP $MasterIP
+
+    if ($global:WindowsCalicoPackageURL) {
+        Write-Log "Start calico installation"
+        Start-InstallCalico -RootDir "c:\" -KubeServiceCIDR $global:KubeServiceCIDR -KubeDnsServiceIp $KubeDnsServiceIp
+    }
+
+    if (Test-Path $CacheDir)
+    {
+        Write-Log "Removing aks-engine bits cache directory"
+        Remove-Item $CacheDir -Recurse -Force
+    }
+
+    if ($global:TLSBootstrapToken) {
+        Write-Log "Removing temporary kube config"
+        $kubeConfigFile = [io.path]::Combine($KubeDir, "config")
+        Remove-Item $kubeConfigFile
+    }
+
+    # Postpone restart-computer so we can generate CSE response before restarting computer
+    Write-Log "Setup Complete, reboot computer"
+    Postpone-RestartComputer
+}
+catch
+{
+    # Set-ExitCode will exit with the specified ExitCode immediately and not be caught by this catch block
+    # Ideally all exceptions will be handled and no exception will be thrown.
+    Set-ExitCode -ExitCode $global:WINDOWS_CSE_ERROR_UNKNOWN -ErrorMessage $_
+}
+finally
+{
+    # Generate CSE result so it can be returned as the CSE response in csecmd.ps1
+    $ExecutionDuration=$(New-Timespan -Start $StartTime -End $(Get-Date))
+    Write-Log "CSE ExecutionDuration: $ExecutionDuration"
+
+    # Windows CSE does not return any error message so we cannot generate below content as the response
+    # $JsonString = "ExitCode: `+"`"+`"{0}`+"`"+`", Output: `+"`"+`"{1}`+"`"+`", Error: `+"`"+`"{2}`+"`"+`", ExecDuration: `+"`"+`"{3}`+"`"+`"" -f $global:ExitCode, "", $global:ErrorMessage, $ExecutionDuration.TotalSeconds
+    Write-Log "Generate CSE result to $CSEResultFilePath : $global:ExitCode"
+    echo $global:ExitCode | Out-File -FilePath $CSEResultFilePath -Encoding utf8
+}
+
 `)
 
 func windowsKuberneteswindowssetupPs1Bytes() ([]byte, error) {
@@ -6209,237 +6195,237 @@
 	return a, nil
 }
 
-var _windowsWindowscsehelperPs1 = []byte(`# This script is used to define basic util functions
-# It is better to define functions in the scripts under staging/cse/windows.
-
-# Define all exit codes in Windows CSE
-$global:WINDOWS_CSE_ERROR_UNKNOWN=1 # For unexpected error caught by the catch block in kuberneteswindowssetup.ps1
-$global:WINDOWS_CSE_ERROR_DOWNLOAD_FILE_WITH_RETRY=2
-$global:WINDOWS_CSE_ERROR_INVOKE_EXECUTABLE=3
-$global:WINDOWS_CSE_ERROR_FILE_NOT_EXIST=4
-$global:WINDOWS_CSE_ERROR_CHECK_API_SERVER_CONNECTIVITY=5
-$global:WINDOWS_CSE_ERROR_PAUSE_IMAGE_NOT_EXIST=6
-$global:WINDOWS_CSE_ERROR_GET_SUBNET_PREFIX=7
-$global:WINDOWS_CSE_ERROR_GENERATE_TOKEN_FOR_ARM=8
-$global:WINDOWS_CSE_ERROR_NETWORK_INTERFACES_NOT_EXIST=9
-$global:WINDOWS_CSE_ERROR_NETWORK_ADAPTER_NOT_EXIST=10
-$global:WINDOWS_CSE_ERROR_MANAGEMENT_IP_NOT_EXIST=11
-$global:WINDOWS_CSE_ERROR_CALICO_SERVICE_ACCOUNT_NOT_EXIST=12
-$global:WINDOWS_CSE_ERROR_CONTAINERD_NOT_INSTALLED=13
-$global:WINDOWS_CSE_ERROR_CONTAINERD_NOT_RUNNING=14
-$global:WINDOWS_CSE_ERROR_OPENSSH_NOT_INSTALLED=15
-$global:WINDOWS_CSE_ERROR_OPENSSH_FIREWALL_NOT_CONFIGURED=16
-$global:WINDOWS_CSE_ERROR_INVALID_PARAMETER_IN_AZURE_CONFIG=17
-$global:WINDOWS_CSE_ERROR_NO_DOCKER_TO_BUILD_PAUSE_CONTAINER=18
-$global:WINDOWS_CSE_ERROR_GET_CA_CERTIFICATES=19
-$global:WINDOWS_CSE_ERROR_DOWNLOAD_CA_CERTIFICATES=20
-$global:WINDOWS_CSE_ERROR_EMPTY_CA_CERTIFICATES=21
-$global:WINDOWS_CSE_ERROR_ENABLE_SECURE_TLS=22
-$global:WINDOWS_CSE_ERROR_GMSA_EXPAND_ARCHIVE=23
-$global:WINDOWS_CSE_ERROR_GMSA_ENABLE_POWERSHELL_PRIVILEGE=24
-$global:WINDOWS_CSE_ERROR_GMSA_SET_REGISTRY_PERMISSION=25
-$global:WINDOWS_CSE_ERROR_GMSA_SET_REGISTRY_VALUES=26
-$global:WINDOWS_CSE_ERROR_GMSA_IMPORT_CCGEVENTS=27
-$global:WINDOWS_CSE_ERROR_GMSA_IMPORT_CCGAKVPPLUGINEVENTS=28
-$global:WINDOWS_CSE_ERROR_NOT_FOUND_MANAGEMENT_IP=29
-$global:WINDOWS_CSE_ERROR_NOT_FOUND_BUILD_NUMBER=30
-$global:WINDOWS_CSE_ERROR_NOT_FOUND_PROVISIONING_SCRIPTS=31
-
-# This filter removes null characters (\0) which are captured in nssm.exe output when logged through powershell
-filter RemoveNulls { $_ -replace '\0', '' }
-
-filter Timestamp { "$(Get-Date -Format o): $_" }
-
-function Write-Log($message) {
-    $msg = $message | Timestamp
-    Write-Output $msg
-}
-
-function DownloadFileOverHttp {
-    Param(
-        [Parameter(Mandatory = $true)][string]
-        $Url,
-        [Parameter(Mandatory = $true)][string]
-        $DestinationPath
-    )
-
-    # First check to see if a file with the same name is already cached on the VHD
-    $fileName = [IO.Path]::GetFileName($Url)
-
-    $search = @()
-    if (Test-Path $global:CacheDir) {
-        $search = [IO.Directory]::GetFiles($global:CacheDir, $fileName, [IO.SearchOption]::AllDirectories)
-    }
-
-    if ($search.Count -ne 0) {
-        Write-Log "Using cached version of $fileName - Copying file from $($search[0]) to $DestinationPath"
-        Copy-Item -Path $search[0] -Destination $DestinationPath -Force
-    }
-    else {
-        $secureProtocols = @()
-        $insecureProtocols = @([System.Net.SecurityProtocolType]::SystemDefault, [System.Net.SecurityProtocolType]::Ssl3)
-
-        foreach ($protocol in [System.Enum]::GetValues([System.Net.SecurityProtocolType])) {
-            if ($insecureProtocols -notcontains $protocol) {
-                $secureProtocols += $protocol
-            }
-        }
-        [System.Net.ServicePointManager]::SecurityProtocol = $secureProtocols
-
-        $oldProgressPreference = $ProgressPreference
-        $ProgressPreference = 'SilentlyContinue'
-
-        $downloadTimer = [System.Diagnostics.Stopwatch]::StartNew()
-        try {
-            $args = @{Uri=$Url; Method="Get"; OutFile=$DestinationPath}
-            Retry-Command -Command "Invoke-RestMethod" -Args $args -Retries 5 -RetryDelaySeconds 10
-        } catch {
-            Set-ExitCode -ExitCode $global:WINDOWS_CSE_ERROR_DOWNLOAD_FILE_WITH_RETRY -ErrorMessage "Failed in downloading $Url. Error: $_"
-        }
-        $downloadTimer.Stop()
-
-        if ($global:AppInsightsClient -ne $null) {
-            $event = New-Object "Microsoft.ApplicationInsights.DataContracts.EventTelemetry"
-            $event.Name = "FileDownload"
-            $event.Properties["FileName"] = $fileName
-            $event.Metrics["DurationMs"] = $downloadTimer.ElapsedMilliseconds
-            $global:AppInsightsClient.TrackEvent($event)
-        }
-
-        $ProgressPreference = $oldProgressPreference
-        Write-Log "Downloaded file $Url to $DestinationPath"
-    }
-}
-
-function Set-ExitCode
-{
-    Param(
-        [Parameter(Mandatory=$true)][int]
-        $ExitCode,
-        [Parameter(Mandatory=$true)][string]
-        $ErrorMessage
-    )
-    Write-Log "Set ExitCode to $ExitCode and exit. Error: $ErrorMessage"
-    $global:ExitCode=$ExitCode
-    $global:ErrorMessage=$ErrorMessage
-    exit $ExitCode
-}
-
-function Postpone-RestartComputer
-{
-    Write-Log "Creating an one-time task to restart the VM"
-    $action = New-ScheduledTaskAction -Execute "powershell.exe" -Argument " -Command `+"`"+`"Restart-Computer -Force`+"`"+`""
-    $principal = New-ScheduledTaskPrincipal -UserId SYSTEM -LogonType ServiceAccount -RunLevel Highest
-    # trigger this task once
-    $trigger = New-JobTrigger -At  (Get-Date).AddSeconds(15).DateTime -Once
-    $definition = New-ScheduledTask -Action $action -Principal $principal -Trigger $trigger -Description "Restart computer after provisioning the VM"
-    Register-ScheduledTask -TaskName "restart-computer" -InputObject $definition
-    Write-Log "Created an one-time task to restart the VM"
-}
-
-function Create-Directory
-{
-    Param(
-        [Parameter(Mandatory=$true)][string]
-        $FullPath,
-        [Parameter(Mandatory=$false)][string]
-        $DirectoryUsage = "general purpose"
-    )
-    
-    if (-Not (Test-Path $FullPath)) {
-        Write-Log "Create directory $FullPath for $DirectoryUsage"
-        New-Item -ItemType Directory -Path $FullPath > $null
-    } else {
-        Write-Log "Directory $FullPath for $DirectoryUsage exists"
-    }
-}
-
-# https://stackoverflow.com/a/34559554/697126
-function New-TemporaryDirectory {
-    $parent = [System.IO.Path]::GetTempPath()
-    [string] $name = [System.Guid]::NewGuid()
-    New-Item -ItemType Directory -Path (Join-Path $parent $name)
-}
-
-function Retry-Command {
-    Param(
-        [Parameter(Mandatory = $true)][ValidateNotNullOrEmpty()][string]
-        $Command,
-        [Parameter(Mandatory = $true)][ValidateNotNullOrEmpty()][hashtable]
-        $Args,
-        [Parameter(Mandatory = $true)][ValidateNotNullOrEmpty()][int]
-        $Retries,
-        [Parameter(Mandatory = $true)][ValidateNotNullOrEmpty()][int]
-        $RetryDelaySeconds
-    )
-
-    for ($i = 0; ; ) {
-        try {
-            # Do not log Args since Args may contain sensitive data
-            Write-Log "Retry $i : $command"
-            return & $Command @Args
-        }
-        catch {
-            $i++
-            if ($i -ge $Retries) {
-                throw $_
-            }
-            Start-Sleep $RetryDelaySeconds
-        }
-    }
-}
-
-function Invoke-Executable {
-    Param(
-        [string]
-        $Executable,
-        [string[]]
-        $ArgList,
-        [int[]]
-        $AllowedExitCodes = @(0),
-        [int]
-        $Retries = 1,
-        [int]
-        $RetryDelaySeconds = 1
-    )
-
-    for ($i = 0; $i -lt $Retries; $i++) {
-        Write-Log "Running $Executable $ArgList ..."
-        & $Executable $ArgList
-        if ($LASTEXITCODE -notin $AllowedExitCodes) {
-            Write-Log "$Executable returned unsuccessfully with exit code $LASTEXITCODE"
-            Start-Sleep -Seconds $RetryDelaySeconds
-            continue
-        }
-        else {
-            Write-Log "$Executable returned successfully"
-            return
-        }
-    }
-
-    Set-ExitCode -ExitCode $global:WINDOWS_CSE_ERROR_INVOKE_EXECUTABLE -ErrorMessage "Exhausted retries for $Executable $ArgList"
-}
-
-function Assert-FileExists {
-    Param(
-        [Parameter(Mandatory = $true, Position = 0)][string]
-        $Filename
-    )
-
-    if (-Not (Test-Path $Filename)) {
-        Set-ExitCode -ExitCode $global:WINDOWS_CSE_ERROR_FILE_NOT_EXIST -ErrorMessage "$Filename does not exist"
-    }
-}
-
-function Get-WindowsVersion {
-    $buildNumber = (Get-ItemProperty "HKLM:\SOFTWARE\Microsoft\Windows NT\CurrentVersion").CurrentBuild
-    switch ($buildNumber) {
-        "17763" { return "1809" }
-        "20348" { return "ltsc2022" }
-        Default {
-            Set-ExitCode -ExitCode $global:WINDOWS_CSE_ERROR_NOT_FOUND_BUILD_NUMBER -ErrorMessage "Failed to find the windows build number: $buildNumber"
-        }
-    }
+var _windowsWindowscsehelperPs1 = []byte(`# This script is used to define basic util functions
+# It is better to define functions in the scripts under staging/cse/windows.
+
+# Define all exit codes in Windows CSE
+$global:WINDOWS_CSE_ERROR_UNKNOWN=1 # For unexpected error caught by the catch block in kuberneteswindowssetup.ps1
+$global:WINDOWS_CSE_ERROR_DOWNLOAD_FILE_WITH_RETRY=2
+$global:WINDOWS_CSE_ERROR_INVOKE_EXECUTABLE=3
+$global:WINDOWS_CSE_ERROR_FILE_NOT_EXIST=4
+$global:WINDOWS_CSE_ERROR_CHECK_API_SERVER_CONNECTIVITY=5
+$global:WINDOWS_CSE_ERROR_PAUSE_IMAGE_NOT_EXIST=6
+$global:WINDOWS_CSE_ERROR_GET_SUBNET_PREFIX=7
+$global:WINDOWS_CSE_ERROR_GENERATE_TOKEN_FOR_ARM=8
+$global:WINDOWS_CSE_ERROR_NETWORK_INTERFACES_NOT_EXIST=9
+$global:WINDOWS_CSE_ERROR_NETWORK_ADAPTER_NOT_EXIST=10
+$global:WINDOWS_CSE_ERROR_MANAGEMENT_IP_NOT_EXIST=11
+$global:WINDOWS_CSE_ERROR_CALICO_SERVICE_ACCOUNT_NOT_EXIST=12
+$global:WINDOWS_CSE_ERROR_CONTAINERD_NOT_INSTALLED=13
+$global:WINDOWS_CSE_ERROR_CONTAINERD_NOT_RUNNING=14
+$global:WINDOWS_CSE_ERROR_OPENSSH_NOT_INSTALLED=15
+$global:WINDOWS_CSE_ERROR_OPENSSH_FIREWALL_NOT_CONFIGURED=16
+$global:WINDOWS_CSE_ERROR_INVALID_PARAMETER_IN_AZURE_CONFIG=17
+$global:WINDOWS_CSE_ERROR_NO_DOCKER_TO_BUILD_PAUSE_CONTAINER=18
+$global:WINDOWS_CSE_ERROR_GET_CA_CERTIFICATES=19
+$global:WINDOWS_CSE_ERROR_DOWNLOAD_CA_CERTIFICATES=20
+$global:WINDOWS_CSE_ERROR_EMPTY_CA_CERTIFICATES=21
+$global:WINDOWS_CSE_ERROR_ENABLE_SECURE_TLS=22
+$global:WINDOWS_CSE_ERROR_GMSA_EXPAND_ARCHIVE=23
+$global:WINDOWS_CSE_ERROR_GMSA_ENABLE_POWERSHELL_PRIVILEGE=24
+$global:WINDOWS_CSE_ERROR_GMSA_SET_REGISTRY_PERMISSION=25
+$global:WINDOWS_CSE_ERROR_GMSA_SET_REGISTRY_VALUES=26
+$global:WINDOWS_CSE_ERROR_GMSA_IMPORT_CCGEVENTS=27
+$global:WINDOWS_CSE_ERROR_GMSA_IMPORT_CCGAKVPPLUGINEVENTS=28
+$global:WINDOWS_CSE_ERROR_NOT_FOUND_MANAGEMENT_IP=29
+$global:WINDOWS_CSE_ERROR_NOT_FOUND_BUILD_NUMBER=30
+$global:WINDOWS_CSE_ERROR_NOT_FOUND_PROVISIONING_SCRIPTS=31
+
+# This filter removes null characters (\0) which are captured in nssm.exe output when logged through powershell
+filter RemoveNulls { $_ -replace '\0', '' }
+
+filter Timestamp { "$(Get-Date -Format o): $_" }
+
+function Write-Log($message) {
+    $msg = $message | Timestamp
+    Write-Output $msg
+}
+
+function DownloadFileOverHttp {
+    Param(
+        [Parameter(Mandatory = $true)][string]
+        $Url,
+        [Parameter(Mandatory = $true)][string]
+        $DestinationPath
+    )
+
+    # First check to see if a file with the same name is already cached on the VHD
+    $fileName = [IO.Path]::GetFileName($Url)
+
+    $search = @()
+    if (Test-Path $global:CacheDir) {
+        $search = [IO.Directory]::GetFiles($global:CacheDir, $fileName, [IO.SearchOption]::AllDirectories)
+    }
+
+    if ($search.Count -ne 0) {
+        Write-Log "Using cached version of $fileName - Copying file from $($search[0]) to $DestinationPath"
+        Copy-Item -Path $search[0] -Destination $DestinationPath -Force
+    }
+    else {
+        $secureProtocols = @()
+        $insecureProtocols = @([System.Net.SecurityProtocolType]::SystemDefault, [System.Net.SecurityProtocolType]::Ssl3)
+
+        foreach ($protocol in [System.Enum]::GetValues([System.Net.SecurityProtocolType])) {
+            if ($insecureProtocols -notcontains $protocol) {
+                $secureProtocols += $protocol
+            }
+        }
+        [System.Net.ServicePointManager]::SecurityProtocol = $secureProtocols
+
+        $oldProgressPreference = $ProgressPreference
+        $ProgressPreference = 'SilentlyContinue'
+
+        $downloadTimer = [System.Diagnostics.Stopwatch]::StartNew()
+        try {
+            $args = @{Uri=$Url; Method="Get"; OutFile=$DestinationPath}
+            Retry-Command -Command "Invoke-RestMethod" -Args $args -Retries 5 -RetryDelaySeconds 10
+        } catch {
+            Set-ExitCode -ExitCode $global:WINDOWS_CSE_ERROR_DOWNLOAD_FILE_WITH_RETRY -ErrorMessage "Failed in downloading $Url. Error: $_"
+        }
+        $downloadTimer.Stop()
+
+        if ($global:AppInsightsClient -ne $null) {
+            $event = New-Object "Microsoft.ApplicationInsights.DataContracts.EventTelemetry"
+            $event.Name = "FileDownload"
+            $event.Properties["FileName"] = $fileName
+            $event.Metrics["DurationMs"] = $downloadTimer.ElapsedMilliseconds
+            $global:AppInsightsClient.TrackEvent($event)
+        }
+
+        $ProgressPreference = $oldProgressPreference
+        Write-Log "Downloaded file $Url to $DestinationPath"
+    }
+}
+
+function Set-ExitCode
+{
+    Param(
+        [Parameter(Mandatory=$true)][int]
+        $ExitCode,
+        [Parameter(Mandatory=$true)][string]
+        $ErrorMessage
+    )
+    Write-Log "Set ExitCode to $ExitCode and exit. Error: $ErrorMessage"
+    $global:ExitCode=$ExitCode
+    $global:ErrorMessage=$ErrorMessage
+    exit $ExitCode
+}
+
+function Postpone-RestartComputer
+{
+    Write-Log "Creating an one-time task to restart the VM"
+    $action = New-ScheduledTaskAction -Execute "powershell.exe" -Argument " -Command `+"`"+`"Restart-Computer -Force`+"`"+`""
+    $principal = New-ScheduledTaskPrincipal -UserId SYSTEM -LogonType ServiceAccount -RunLevel Highest
+    # trigger this task once
+    $trigger = New-JobTrigger -At  (Get-Date).AddSeconds(15).DateTime -Once
+    $definition = New-ScheduledTask -Action $action -Principal $principal -Trigger $trigger -Description "Restart computer after provisioning the VM"
+    Register-ScheduledTask -TaskName "restart-computer" -InputObject $definition
+    Write-Log "Created an one-time task to restart the VM"
+}
+
+function Create-Directory
+{
+    Param(
+        [Parameter(Mandatory=$true)][string]
+        $FullPath,
+        [Parameter(Mandatory=$false)][string]
+        $DirectoryUsage = "general purpose"
+    )
+    
+    if (-Not (Test-Path $FullPath)) {
+        Write-Log "Create directory $FullPath for $DirectoryUsage"
+        New-Item -ItemType Directory -Path $FullPath > $null
+    } else {
+        Write-Log "Directory $FullPath for $DirectoryUsage exists"
+    }
+}
+
+# https://stackoverflow.com/a/34559554/697126
+function New-TemporaryDirectory {
+    $parent = [System.IO.Path]::GetTempPath()
+    [string] $name = [System.Guid]::NewGuid()
+    New-Item -ItemType Directory -Path (Join-Path $parent $name)
+}
+
+function Retry-Command {
+    Param(
+        [Parameter(Mandatory = $true)][ValidateNotNullOrEmpty()][string]
+        $Command,
+        [Parameter(Mandatory = $true)][ValidateNotNullOrEmpty()][hashtable]
+        $Args,
+        [Parameter(Mandatory = $true)][ValidateNotNullOrEmpty()][int]
+        $Retries,
+        [Parameter(Mandatory = $true)][ValidateNotNullOrEmpty()][int]
+        $RetryDelaySeconds
+    )
+
+    for ($i = 0; ; ) {
+        try {
+            # Do not log Args since Args may contain sensitive data
+            Write-Log "Retry $i : $command"
+            return & $Command @Args
+        }
+        catch {
+            $i++
+            if ($i -ge $Retries) {
+                throw $_
+            }
+            Start-Sleep $RetryDelaySeconds
+        }
+    }
+}
+
+function Invoke-Executable {
+    Param(
+        [string]
+        $Executable,
+        [string[]]
+        $ArgList,
+        [int[]]
+        $AllowedExitCodes = @(0),
+        [int]
+        $Retries = 1,
+        [int]
+        $RetryDelaySeconds = 1
+    )
+
+    for ($i = 0; $i -lt $Retries; $i++) {
+        Write-Log "Running $Executable $ArgList ..."
+        & $Executable $ArgList
+        if ($LASTEXITCODE -notin $AllowedExitCodes) {
+            Write-Log "$Executable returned unsuccessfully with exit code $LASTEXITCODE"
+            Start-Sleep -Seconds $RetryDelaySeconds
+            continue
+        }
+        else {
+            Write-Log "$Executable returned successfully"
+            return
+        }
+    }
+
+    Set-ExitCode -ExitCode $global:WINDOWS_CSE_ERROR_INVOKE_EXECUTABLE -ErrorMessage "Exhausted retries for $Executable $ArgList"
+}
+
+function Assert-FileExists {
+    Param(
+        [Parameter(Mandatory = $true, Position = 0)][string]
+        $Filename
+    )
+
+    if (-Not (Test-Path $Filename)) {
+        Set-ExitCode -ExitCode $global:WINDOWS_CSE_ERROR_FILE_NOT_EXIST -ErrorMessage "$Filename does not exist"
+    }
+}
+
+function Get-WindowsVersion {
+    $buildNumber = (Get-ItemProperty "HKLM:\SOFTWARE\Microsoft\Windows NT\CurrentVersion").CurrentBuild
+    switch ($buildNumber) {
+        "17763" { return "1809" }
+        "20348" { return "ltsc2022" }
+        Default {
+            Set-ExitCode -ExitCode $global:WINDOWS_CSE_ERROR_NOT_FOUND_BUILD_NUMBER -ErrorMessage "Failed to find the windows build number: $buildNumber"
+        }
+    }
 }`)
 
 func windowsWindowscsehelperPs1Bytes() ([]byte, error) {

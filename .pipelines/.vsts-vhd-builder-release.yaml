name: $(Date:yyyyMMdd)$(Rev:.r)_$(Build.SourceBranchName)_$(BuildID)
trigger: none

parameters:
- name: build1604
  displayName: Build 1604
  type: boolean
  default: false
- name: build1804
  displayName: Build 1804
  type: boolean
  default: false
- name: build1804gen2
  displayName: Build 1804 Gen2
  type: boolean
  default: false
- name: build1804gpu
  displayName: Build 1804 GPU
  type: boolean
  default: false
- name: build1804gen2gpu
  displayName: Build 1804 Gen2 GPU
  type: boolean
  default: false
- name: build1804containerd
  displayName: Build 1804 containerd
  type: boolean
  default: true
- name: build1804gen2containerd
  displayName: Build 1804 Gen2 containerd
  type: boolean
  default: true
- name: build1804gpucontainerd
  displayName: Build 1804 GPU+containerd
  type: boolean
  default: true
- name: build1804gen2gpucontainerd
  displayName: Build 1804 Gen2 GPU+containerd
  type: boolean
  default: true
- name: buildMarinerV1
  displayName: Build MarinerV1
  type: boolean
  default: true
- name: buildMarinerV1gen2
  displayName: Build MarinerV1 Gen2
  type: boolean
  default: true
- name: buildMarinerV2gen1
  displayName: Build MarinerV2 Gen1
  type: boolean
  default: true
- name: buildMarinerV2gen2
  displayName: Build MarinerV2 Gen2
  type: boolean
  default: true
- name: buildMarinerV2gen2kata
  displayName: Build MarinerV2 Gen2 Kata
  type: boolean
  default: true
- name: buildMarinerV2ARM64
  displayName: Build MarinerV2 Gen2 - ARM64
  type: boolean
  default: true
- name: buildMarinerV2gen2TrustedLaunch
  displayName: Build MarinerV2 Gen2 - Trusted Launch
  type: boolean
  default: true
- name: buildMarinerV2gen2kataTrustedLaunch
  displayName: Build MarinerV2 Gen2 Kata - Trusted Launch
  type: boolean
  default: false
- name: build1804fipscontainerd
  displayName: Build 1804 FIPS containerd
  type: boolean
  default: true
- name: build1804fipsgen2containerd
  displayName: Build 1804 FIPS Gen2 containerd
  type: boolean
  default: true
- name: build1804fipsgpucontainerd
  displayName: Build 1804 FIPS GPU+containerd
  type: boolean
  default: true
- name: build1804fipsgen2gpucontainerd
  displayName: Build 1804 FIPS Gen2 GPU+containerd
  type: boolean
  default: true
- name: build2004fipscontainerd
  displayName: Build 2004 FIPS containerd
  type: boolean
<<<<<<< HEAD
  default: true
- name: build2004fipsgen2containerd
  displayName: Build 2004 FIPS Gen2 containerd
  type: boolean
  default: true
=======
  default: false
- name: build2004fipsgen2containerd
  displayName: Build 2004 FIPS Gen2 containerd
  type: boolean
  default: false
>>>>>>> f5940395
- name: build2204arm64gen2containerd
  displayName: Build 2204 ARM64 Gen2 containerd
  type: boolean
  default: true
- name: build2204containerd
  displayName: Build 2204 Gen1 Containerd
  type: boolean
  default: true
- name: build2204gen2containerd
  displayName: Build 2204 Gen2 Containerd
  type: boolean
  default: true
- name: build2004cvmgen2containerd
  displayName: Build 2004 CVM Gen2 Containerd
  type: boolean
  default: true
- name: build2204tlgen2containerd
  displayName: Build 2204 TL Gen2 Containerd
  type: boolean
  default: true
- name: dryrun
  displayName: Dry run
  type: boolean
  default: False

variables:
- name: CONTAINER_IMAGE
  value: 'mcr.microsoft.com/oss/azcu/go-dev:v1.34.7'
  
pool:
  name: $(POOL_NAME)

stages:
  - stage: build_vhd
    dependsOn: []
    condition: eq('${{ parameters.build1604 }}', true)
    jobs:
    - job: build
      timeoutInMinutes: 180
      steps:
        - bash: |
            echo '##vso[task.setvariable variable=DRY_RUN]${{parameters.dryrun}}'
            echo '##vso[task.setvariable variable=OS_SKU]Ubuntu'
            echo '##vso[task.setvariable variable=OS_VERSION]16.04'
            echo '##vso[task.setvariable variable=HYPERV_GENERATION]V1'
            echo '##vso[task.setvariable variable=AZURE_VM_SIZE]Standard_DS2_v2'
            echo '##vso[task.setvariable variable=FEATURE_FLAGS]None'
            echo '##vso[task.setvariable variable=CONTAINER_RUNTIME]docker'
            echo '##vso[task.setvariable variable=ENABLE_TRUSTED_LAUNCH]False'
            echo '##vso[task.setvariable variable=SGX_INSTALL]False'
          displayName: Setup Build Variables
        - template: ./templates/.builder-release-template.yaml
          parameters:
            artifactName: 1604
  - stage: build_vhd_1804
    dependsOn: []
    condition: eq('${{ parameters.build1804 }}', true)
    jobs:
    - job: build
      timeoutInMinutes: 180
      steps:
        - bash: |
            echo '##vso[task.setvariable variable=DRY_RUN]${{parameters.dryrun}}'
            echo '##vso[task.setvariable variable=OS_SKU]Ubuntu'
            echo '##vso[task.setvariable variable=OS_VERSION]18.04'
            echo '##vso[task.setvariable variable=IMG_PUBLISHER]Canonical'
            echo '##vso[task.setvariable variable=IMG_OFFER]UbuntuServer'
            echo '##vso[task.setvariable variable=IMG_SKU]18.04-LTS'
            echo '##vso[task.setvariable variable=HYPERV_GENERATION]V1'
            echo '##vso[task.setvariable variable=AZURE_VM_SIZE]Standard_DS2_v2'
            echo '##vso[task.setvariable variable=FEATURE_FLAGS]None'
            echo '##vso[task.setvariable variable=CONTAINER_RUNTIME]docker'
            echo '##vso[task.setvariable variable=ENABLE_TRUSTED_LAUNCH]False'
            echo '##vso[task.setvariable variable=SGX_INSTALL]False'
          displayName: Setup Build Variables
        - template: ./templates/.builder-release-template.yaml
          parameters:
            artifactName: 1804
  - stage: build_vhd_1804_gen2
    dependsOn: []
    condition: eq('${{ parameters.build1804gen2 }}', true)
    jobs:
    - job: build
      timeoutInMinutes: 180
      steps:
        - bash: |
            echo '##vso[task.setvariable variable=DRY_RUN]${{parameters.dryrun}}'
            echo '##vso[task.setvariable variable=OS_SKU]Ubuntu'
            echo '##vso[task.setvariable variable=OS_VERSION]18.04'
            echo '##vso[task.setvariable variable=IMG_PUBLISHER]Canonical'
            echo '##vso[task.setvariable variable=IMG_OFFER]UbuntuServer'
            echo '##vso[task.setvariable variable=IMG_SKU]18_04-LTS-GEN2'
            echo '##vso[task.setvariable variable=IMG_VERSION]latest'
            echo '##vso[task.setvariable variable=HYPERV_GENERATION]V2'
            echo '##vso[task.setvariable variable=AZURE_VM_SIZE]Standard_DS2_v2'
            echo '##vso[task.setvariable variable=FEATURE_FLAGS]None'
            echo '##vso[task.setvariable variable=CONTAINER_RUNTIME]docker'
            echo '##vso[task.setvariable variable=ENABLE_TRUSTED_LAUNCH]False'
            echo '##vso[task.setvariable variable=SGX_INSTALL]True'
          displayName: Setup Build Variables
        - template: ./templates/.builder-release-template.yaml
          parameters:
            artifactName: 1804-gen2
  - stage: build_vhd_1804_gpu
    dependsOn: []
    condition: eq('${{ parameters.build1804gpu }}', true)
    jobs:
    - job: build
      timeoutInMinutes: 180
      steps:
        - bash: |
            echo '##vso[task.setvariable variable=DRY_RUN]${{parameters.dryrun}}'
            echo '##vso[task.setvariable variable=OS_SKU]Ubuntu'
            echo '##vso[task.setvariable variable=OS_VERSION]18.04'
            echo '##vso[task.setvariable variable=IMG_PUBLISHER]Canonical'
            echo '##vso[task.setvariable variable=IMG_OFFER]UbuntuServer'
            echo '##vso[task.setvariable variable=IMG_SKU]18.04-LTS'
            echo '##vso[task.setvariable variable=HYPERV_GENERATION]V1'
            echo '##vso[task.setvariable variable=AZURE_VM_SIZE]Standard_NC6s_v3'
            echo '##vso[task.setvariable variable=FEATURE_FLAGS]fullgpudaemon'
            echo '##vso[task.setvariable variable=CONTAINER_RUNTIME]docker'
            echo '##vso[task.setvariable variable=ENABLE_TRUSTED_LAUNCH]False'
            echo '##vso[task.setvariable variable=SGX_INSTALL]False'
          displayName: Setup Build Variables
        - template: ./templates/.builder-release-template.yaml
          parameters:
            artifactName: 1804-gpu
  - stage: build_vhd_1804_gen2_gpu
    dependsOn: []
    condition: eq('${{ parameters.build1804gen2gpu }}', true)
    jobs:
    - job: build
      timeoutInMinutes: 180
      steps:
        - bash: |
            echo '##vso[task.setvariable variable=DRY_RUN]${{parameters.dryrun}}'
            echo '##vso[task.setvariable variable=OS_SKU]Ubuntu'
            echo '##vso[task.setvariable variable=OS_VERSION]18.04'
            echo '##vso[task.setvariable variable=IMG_PUBLISHER]Canonical'
            echo '##vso[task.setvariable variable=IMG_OFFER]UbuntuServer'
            echo '##vso[task.setvariable variable=IMG_SKU]18_04-LTS-GEN2'
            echo '##vso[task.setvariable variable=IMG_VERSION]latest'
            echo '##vso[task.setvariable variable=HYPERV_GENERATION]V2'
            echo '##vso[task.setvariable variable=AZURE_VM_SIZE]Standard_NC6s_v3'
            echo '##vso[task.setvariable variable=FEATURE_FLAGS]fullgpudaemon'
            echo '##vso[task.setvariable variable=CONTAINER_RUNTIME]docker'
            echo '##vso[task.setvariable variable=ENABLE_TRUSTED_LAUNCH]False'
            echo '##vso[task.setvariable variable=SGX_INSTALL]True'
          displayName: Setup Build Variables
        - template: ./templates/.builder-release-template.yaml
          parameters:
            artifactName: 1804-gen2-gpu
  - stage: build_vhd_1804_containerd
    dependsOn: []
    condition: eq('${{ parameters.build1804containerd }}', true)
    jobs:
    - job: build
      timeoutInMinutes: 180
      steps:
        - bash: |
            echo '##vso[task.setvariable variable=DRY_RUN]${{parameters.dryrun}}'
            echo '##vso[task.setvariable variable=OS_SKU]Ubuntu'
            echo '##vso[task.setvariable variable=OS_VERSION]18.04'
            echo '##vso[task.setvariable variable=IMG_PUBLISHER]Canonical'
            echo '##vso[task.setvariable variable=IMG_OFFER]UbuntuServer'
            echo '##vso[task.setvariable variable=IMG_SKU]18.04-LTS'
            echo '##vso[task.setvariable variable=HYPERV_GENERATION]V1'
            echo '##vso[task.setvariable variable=AZURE_VM_SIZE]Standard_DS2_v2'
            echo '##vso[task.setvariable variable=FEATURE_FLAGS]None'
            echo '##vso[task.setvariable variable=CONTAINER_RUNTIME]containerd'
            echo '##vso[task.setvariable variable=ENABLE_TRUSTED_LAUNCH]False'
            echo '##vso[task.setvariable variable=SGX_INSTALL]False'
          displayName: Setup Build Variables
        - template: ./templates/.builder-release-template.yaml
          parameters:
            artifactName: 1804-containerd
  - stage: build_vhd_1804_gen2_containerd
    dependsOn: []
    condition: eq('${{ parameters.build1804gen2containerd }}', true)
    jobs:
    - job: build
      timeoutInMinutes: 180
      steps:
        - bash: |
            echo '##vso[task.setvariable variable=DRY_RUN]${{parameters.dryrun}}'
            echo '##vso[task.setvariable variable=OS_SKU]Ubuntu'
            echo '##vso[task.setvariable variable=OS_VERSION]18.04'
            echo '##vso[task.setvariable variable=IMG_PUBLISHER]Canonical'
            echo '##vso[task.setvariable variable=IMG_OFFER]UbuntuServer'
            echo '##vso[task.setvariable variable=IMG_SKU]18_04-LTS-GEN2'
            echo '##vso[task.setvariable variable=IMG_VERSION]latest'
            echo '##vso[task.setvariable variable=HYPERV_GENERATION]V2'
            echo '##vso[task.setvariable variable=AZURE_VM_SIZE]Standard_DS2_v2'
            echo '##vso[task.setvariable variable=FEATURE_FLAGS]None'
            echo '##vso[task.setvariable variable=CONTAINER_RUNTIME]containerd'
            echo '##vso[task.setvariable variable=ENABLE_TRUSTED_LAUNCH]False'
            echo '##vso[task.setvariable variable=SGX_INSTALL]True'
          displayName: Setup Build Variables
        - template: ./templates/.builder-release-template.yaml
          parameters:
            artifactName: 1804-gen2-containerd
  - stage: build_vhd_1804_gpu_containerd
    dependsOn: []
    condition: eq('${{ parameters.build1804gpucontainerd }}', true)
    jobs:
    - job: build
      timeoutInMinutes: 180
      steps:
        - bash: |
            echo '##vso[task.setvariable variable=DRY_RUN]${{parameters.dryrun}}'
            echo '##vso[task.setvariable variable=OS_SKU]Ubuntu'
            echo '##vso[task.setvariable variable=OS_VERSION]18.04'
            echo '##vso[task.setvariable variable=IMG_PUBLISHER]Canonical'
            echo '##vso[task.setvariable variable=IMG_OFFER]UbuntuServer'
            echo '##vso[task.setvariable variable=IMG_SKU]18.04-LTS'
            echo '##vso[task.setvariable variable=HYPERV_GENERATION]V1'
            echo '##vso[task.setvariable variable=AZURE_VM_SIZE]Standard_NC6s_v3'
            echo '##vso[task.setvariable variable=FEATURE_FLAGS]fullgpudaemon'
            echo '##vso[task.setvariable variable=CONTAINER_RUNTIME]containerd'
            echo '##vso[task.setvariable variable=ENABLE_TRUSTED_LAUNCH]False'
            echo '##vso[task.setvariable variable=SGX_INSTALL]False'
          displayName: Setup Build Variables
        - template: ./templates/.builder-release-template.yaml
          parameters:
            artifactName: 1804-gpu-containerd
  - stage: build_vhd_1804_gen2_gpu_containerd
    dependsOn: []
    condition: eq('${{ parameters.build1804gen2gpucontainerd }}', true)
    jobs:
    - job: build
      timeoutInMinutes: 180
      steps:
        - bash: |
            echo '##vso[task.setvariable variable=DRY_RUN]${{parameters.dryrun}}'
            echo '##vso[task.setvariable variable=OS_SKU]Ubuntu'
            echo '##vso[task.setvariable variable=OS_VERSION]18.04'
            echo '##vso[task.setvariable variable=IMG_PUBLISHER]Canonical'
            echo '##vso[task.setvariable variable=IMG_OFFER]UbuntuServer'
            echo '##vso[task.setvariable variable=IMG_SKU]18_04-LTS-GEN2'
            echo '##vso[task.setvariable variable=IMG_VERSION]latest'
            echo '##vso[task.setvariable variable=HYPERV_GENERATION]V2'
            echo '##vso[task.setvariable variable=AZURE_VM_SIZE]Standard_NC6s_v3'
            echo '##vso[task.setvariable variable=FEATURE_FLAGS]fullgpudaemon'
            echo '##vso[task.setvariable variable=CONTAINER_RUNTIME]containerd'
            echo '##vso[task.setvariable variable=ENABLE_TRUSTED_LAUNCH]False'
            echo '##vso[task.setvariable variable=SGX_INSTALL]True'
          displayName: Setup Build Variables
        - template: ./templates/.builder-release-template.yaml
          parameters:
            artifactName: 1804-gen2-gpu-containerd
  - stage: build_vhd_marinerv1
    dependsOn: []
    condition: eq('${{ parameters.buildMarinerV1 }}', true)
    jobs:
    - job: build
      timeoutInMinutes: 180
      steps:
        - bash: |
            echo '##vso[task.setvariable variable=DRY_RUN]${{parameters.dryrun}}'
            echo '##vso[task.setvariable variable=OS_SKU]CBLMariner'
            echo '##vso[task.setvariable variable=OS_VERSION]V1'
            echo '##vso[task.setvariable variable=IMG_PUBLISHER]MicrosoftCBLMariner'
            echo '##vso[task.setvariable variable=IMG_OFFER]cbl-mariner'
            echo '##vso[task.setvariable variable=IMG_SKU]cbl-mariner-1'
            echo '##vso[task.setvariable variable=IMG_VERSION]latest'
            echo '##vso[task.setvariable variable=HYPERV_GENERATION]V1'
            echo '##vso[task.setvariable variable=AZURE_VM_SIZE]Standard_DS2_v2'
            echo '##vso[task.setvariable variable=FEATURE_FLAGS]None'
            echo '##vso[task.setvariable variable=CONTAINER_RUNTIME]containerd'
            echo '##vso[task.setvariable variable=ENABLE_FIPS]false'
            echo '##vso[task.setvariable variable=ENABLE_TRUSTED_LAUNCH]False'
            echo '##vso[task.setvariable variable=SGX_INSTALL]False'
          displayName: Setup Build Variables
        - template: ./templates/.builder-release-template.yaml
          parameters:
            artifactName: marinerv1
  - stage: build_vhd_marinerv1_gen2
    dependsOn: []
    condition: eq('${{ parameters.buildMarinerV1gen2 }}', true)
    jobs:
    - job: build
      timeoutInMinutes: 180
      steps:
        - bash: |
            echo '##vso[task.setvariable variable=DRY_RUN]${{parameters.dryrun}}'
            echo '##vso[task.setvariable variable=OS_SKU]CBLMariner'
            echo '##vso[task.setvariable variable=OS_VERSION]V1'
            echo '##vso[task.setvariable variable=HYPERV_GENERATION]V2'
            echo '##vso[task.setvariable variable=AZURE_VM_SIZE]Standard_DS2_v2'
            echo '##vso[task.setvariable variable=FEATURE_FLAGS]None'
            echo '##vso[task.setvariable variable=CONTAINER_RUNTIME]containerd'
            echo '##vso[task.setvariable variable=ENABLE_FIPS]false'
            echo '##vso[task.setvariable variable=ENABLE_TRUSTED_LAUNCH]False'
            echo '##vso[task.setvariable variable=SGX_INSTALL]True'
          displayName: Setup Build Variables
        - template: ./templates/.builder-release-template.yaml
          parameters:
            artifactName: marinerv1-gen2
  - stage: build_vhd_marinerv2_gen1
    dependsOn: []
    condition: eq('${{ parameters.buildMarinerV2gen1 }}', true)
    jobs:
    - job: build
      timeoutInMinutes: 180
      steps:
        - bash: |
            echo '##vso[task.setvariable variable=DRY_RUN]${{parameters.dryrun}}'
            echo '##vso[task.setvariable variable=OS_SKU]CBLMariner'
            echo '##vso[task.setvariable variable=OS_VERSION]V2'
            echo '##vso[task.setvariable variable=IMG_PUBLISHER]MicrosoftCBLMariner'
            echo '##vso[task.setvariable variable=IMG_OFFER]cbl-mariner'
            echo '##vso[task.setvariable variable=IMG_SKU]cbl-mariner-2'
            echo '##vso[task.setvariable variable=HYPERV_GENERATION]V1'
            echo '##vso[task.setvariable variable=AZURE_VM_SIZE]Standard_DS2_v2'
            echo '##vso[task.setvariable variable=FEATURE_FLAGS]None'
            echo '##vso[task.setvariable variable=CONTAINER_RUNTIME]containerd'
            echo '##vso[task.setvariable variable=ENABLE_FIPS]false'
            echo '##vso[task.setvariable variable=ENABLE_TRUSTED_LAUNCH]False'
            echo '##vso[task.setvariable variable=SGX_INSTALL]True'
          displayName: Setup Build Variables
        - template: ./templates/.builder-release-template.yaml
          parameters:
            artifactName: marinerv2-gen1
  - stage: build_vhd_marinerv2_gen2
    dependsOn: []
    condition: eq('${{ parameters.buildMarinerV2gen2 }}', true)
    jobs:
    - job: build
      timeoutInMinutes: 180
      steps:
        - bash: |
            echo '##vso[task.setvariable variable=DRY_RUN]${{parameters.dryrun}}'
            echo '##vso[task.setvariable variable=OS_SKU]CBLMariner'
            echo '##vso[task.setvariable variable=OS_VERSION]V2'
            echo '##vso[task.setvariable variable=IMG_PUBLISHER]MicrosoftCBLMariner'
            echo '##vso[task.setvariable variable=IMG_OFFER]cbl-mariner'
            echo '##vso[task.setvariable variable=IMG_SKU]cbl-mariner-2-gen2'
            echo '##vso[task.setvariable variable=HYPERV_GENERATION]V2'
            echo '##vso[task.setvariable variable=AZURE_VM_SIZE]Standard_DS2_v2'
            echo '##vso[task.setvariable variable=FEATURE_FLAGS]None'
            echo '##vso[task.setvariable variable=CONTAINER_RUNTIME]containerd'
            echo '##vso[task.setvariable variable=ENABLE_FIPS]false'
            echo '##vso[task.setvariable variable=ENABLE_TRUSTED_LAUNCH]False'
            echo '##vso[task.setvariable variable=SGX_INSTALL]True'
          displayName: Setup Build Variables
        - template: ./templates/.builder-release-template.yaml
          parameters:
            artifactName: marinerv2-gen2
  - stage: build_vhd_mariner2_arm64
    dependsOn: []
    condition: eq('${{ parameters.buildMarinerV2ARM64 }}', true)
    jobs:
    - job: build
      timeoutInMinutes: 180
      steps:
      - bash: |
          echo '##vso[task.setvariable variable=DRY_RUN]${{parameters.dryrun}}'
          echo '##vso[task.setvariable variable=OS_SKU]CBLMariner'
          echo '##vso[task.setvariable variable=OS_VERSION]V2'
          echo '##vso[task.setvariable variable=IMG_PUBLISHER]MicrosoftCBLMariner'
          echo '##vso[task.setvariable variable=IMG_OFFER]cbl-mariner'
          echo '##vso[task.setvariable variable=IMG_SKU]cbl-mariner-2-arm64'
          echo '##vso[task.setvariable variable=HYPERV_GENERATION]V2'
          echo '##vso[task.setvariable variable=AZURE_VM_SIZE]Standard_D4pds_V5'
          echo '##vso[task.setvariable variable=FEATURE_FLAGS]None'
          echo '##vso[task.setvariable variable=CONTAINER_RUNTIME]containerd'
          echo '##vso[task.setvariable variable=ARCHITECTURE]ARM64'
          echo '##vso[task.setvariable variable=ENABLE_FIPS]false'
          echo '##vso[task.setvariable variable=ENABLE_TRUSTED_LAUNCH]False'
          echo '##vso[task.setvariable variable=SGX_INSTALL]True'
        displayName: Setup Build Variables
      - template: ./templates/.builder-release-template.yaml
        parameters:
          artifactName: marinerv2-gen2-arm64
  - stage: build_vhd_marinerv2_gen2_kata
    dependsOn: []
    condition: eq('${{ parameters.buildMarinerV2gen2kata }}', true)
    jobs:
    - job: build
      timeoutInMinutes: 180
      steps:
        - bash: |
            echo '##vso[task.setvariable variable=DRY_RUN]${{parameters.dryrun}}'
            echo '##vso[task.setvariable variable=OS_SKU]CBLMariner'
            echo '##vso[task.setvariable variable=OS_VERSION]V2kata'
            echo '##vso[task.setvariable variable=IMG_PUBLISHER]MicrosoftCBLMariner'
            echo '##vso[task.setvariable variable=IMG_OFFER]cbl-mariner'
            echo '##vso[task.setvariable variable=IMG_SKU]cbl-mariner-2-kata'
            echo '##vso[task.setvariable variable=HYPERV_GENERATION]V2'
            echo '##vso[task.setvariable variable=AZURE_VM_SIZE]Standard_D4ads_v5'
            echo '##vso[task.setvariable variable=FEATURE_FLAGS]kata'
            echo '##vso[task.setvariable variable=CONTAINER_RUNTIME]containerd'
            echo '##vso[task.setvariable variable=ENABLE_FIPS]false'
            echo '##vso[task.setvariable variable=ENABLE_TRUSTED_LAUNCH]False'
            echo '##vso[task.setvariable variable=SGX_INSTALL]True'
          displayName: Setup Build Variables
        - template: ./templates/.builder-release-template.yaml
          parameters:
            artifactName: marinerv2-gen2-kata
  - stage: build_vhd_marinerv2_gen2_trustedlaunch
    dependsOn: []
    condition: eq('${{ parameters.buildMarinerV2gen2TrustedLaunch }}', true)
    jobs:
    - job: build
      timeoutInMinutes: 180
      steps:
        - bash: |
            echo '##vso[task.setvariable variable=DRY_RUN]${{parameters.dryrun}}'
            echo '##vso[task.setvariable variable=OS_SKU]CBLMariner'
            echo '##vso[task.setvariable variable=OS_VERSION]V2'
            echo '##vso[task.setvariable variable=IMG_PUBLISHER]MicrosoftCBLMariner'
            echo '##vso[task.setvariable variable=IMG_OFFER]cbl-mariner'
            echo '##vso[task.setvariable variable=IMG_SKU]cbl-mariner-2-gen2'
            echo '##vso[task.setvariable variable=HYPERV_GENERATION]V2'
            echo '##vso[task.setvariable variable=AZURE_VM_SIZE]Standard_DS2_v2'
            echo '##vso[task.setvariable variable=FEATURE_FLAGS]None'
            echo '##vso[task.setvariable variable=CONTAINER_RUNTIME]containerd'
            echo '##vso[task.setvariable variable=ENABLE_FIPS]false'
            echo '##vso[task.setvariable variable=ENABLE_TRUSTED_LAUNCH]True'
            echo '##vso[task.setvariable variable=SGX_INSTALL]True'
          displayName: Setup Build Variables
        - template: ./templates/.builder-release-template.yaml
          parameters:
            artifactName: marinerv2-gen2-trustedlaunch
  - stage: build_vhd_marinerv2_gen2_kata_trustedlaunch
    dependsOn: []
    condition: eq('${{ parameters.buildMarinerV2gen2kataTrustedLaunch}}', true)
    jobs:
    - job: build
      timeoutInMinutes: 180
      steps:
        - bash: |
            echo '##vso[task.setvariable variable=DRY_RUN]${{parameters.dryrun}}'
            echo '##vso[task.setvariable variable=OS_SKU]CBLMariner'
            echo '##vso[task.setvariable variable=OS_VERSION]V2kata'
            echo '##vso[task.setvariable variable=IMG_PUBLISHER]MicrosoftCBLMariner'
            echo '##vso[task.setvariable variable=IMG_OFFER]cbl-mariner'
            echo '##vso[task.setvariable variable=IMG_SKU]cbl-mariner-2-kata'
            echo '##vso[task.setvariable variable=HYPERV_GENERATION]V2'
            echo '##vso[task.setvariable variable=AZURE_VM_SIZE]Standard_D4ads_v5'
            echo '##vso[task.setvariable variable=FEATURE_FLAGS]kata'
            echo '##vso[task.setvariable variable=CONTAINER_RUNTIME]containerd'
            echo '##vso[task.setvariable variable=ENABLE_FIPS]false'
            echo '##vso[task.setvariable variable=ENABLE_TRUSTED_LAUNCH]True'
            echo '##vso[task.setvariable variable=SGX_INSTALL]True'
          displayName: Setup Build Variables
        - template: ./templates/.builder-release-template.yaml
          parameters:
            artifactName: marinerv2-gen2-kata-trustedlaunch
  - stage: build_vhd_1804_fips_containerd
    dependsOn: []
    condition: eq('${{ parameters.build1804fipscontainerd }}', true)
    jobs:
    - job: build
      timeoutInMinutes: 180
      steps:
        - bash: |
            echo '##vso[task.setvariable variable=DRY_RUN]${{parameters.dryrun}}'
            echo '##vso[task.setvariable variable=OS_SKU]Ubuntu'
            echo '##vso[task.setvariable variable=OS_VERSION]18.04'
            echo '##vso[task.setvariable variable=IMG_PUBLISHER]Canonical'
            echo '##vso[task.setvariable variable=IMG_OFFER]UbuntuServer'
            echo '##vso[task.setvariable variable=IMG_SKU]18.04-LTS'
            echo '##vso[task.setvariable variable=HYPERV_GENERATION]V1'
            echo '##vso[task.setvariable variable=AZURE_VM_SIZE]Standard_DS2_v2'
            echo '##vso[task.setvariable variable=FEATURE_FLAGS]None'
            echo '##vso[task.setvariable variable=CONTAINER_RUNTIME]containerd'
            echo '##vso[task.setvariable variable=ENABLE_FIPS]True'
            echo '##vso[task.setvariable variable=ENABLE_TRUSTED_LAUNCH]False'
            echo '##vso[task.setvariable variable=SGX_INSTALL]False'
          displayName: Setup Build Variables
        - template: ./templates/.builder-release-template.yaml
          parameters:
            artifactName: 1804-fips-containerd
  - stage: build_vhd_1804_fips_gen2_containerd
    dependsOn: []
    condition: eq('${{ parameters.build1804fipsgen2containerd }}', true)
    jobs:
    - job: build
      timeoutInMinutes: 180
      steps:
        - bash: |
            echo '##vso[task.setvariable variable=DRY_RUN]${{parameters.dryrun}}'
            echo '##vso[task.setvariable variable=OS_SKU]Ubuntu'
            echo '##vso[task.setvariable variable=OS_VERSION]18.04'
            echo '##vso[task.setvariable variable=IMG_PUBLISHER]Canonical'
            echo '##vso[task.setvariable variable=IMG_OFFER]UbuntuServer'
            echo '##vso[task.setvariable variable=IMG_SKU]18_04-LTS-GEN2'
            echo '##vso[task.setvariable variable=IMG_VERSION]latest'
            echo '##vso[task.setvariable variable=HYPERV_GENERATION]V2'
            echo '##vso[task.setvariable variable=AZURE_VM_SIZE]Standard_DS2_v2'
            echo '##vso[task.setvariable variable=FEATURE_FLAGS]None'
            echo '##vso[task.setvariable variable=CONTAINER_RUNTIME]containerd'
            echo '##vso[task.setvariable variable=ENABLE_FIPS]True'
            echo '##vso[task.setvariable variable=ENABLE_TRUSTED_LAUNCH]False'
            echo '##vso[task.setvariable variable=SGX_INSTALL]True'
          displayName: Setup Build Variables
        - template: ./templates/.builder-release-template.yaml
          parameters:
            artifactName: 1804-fips-gen2-containerd
  - stage: build_vhd_1804_fips_gpu_containerd
    dependsOn: []
    condition: eq('${{ parameters.build1804fipsgpucontainerd }}', true)
    jobs:
    - job: build
      timeoutInMinutes: 180
      steps:
        - bash: |
            echo '##vso[task.setvariable variable=DRY_RUN]${{parameters.dryrun}}'
            echo '##vso[task.setvariable variable=OS_SKU]Ubuntu'
            echo '##vso[task.setvariable variable=OS_VERSION]18.04'
            echo '##vso[task.setvariable variable=IMG_PUBLISHER]Canonical'
            echo '##vso[task.setvariable variable=IMG_OFFER]UbuntuServer'
            echo '##vso[task.setvariable variable=IMG_SKU]18.04-LTS'
            echo '##vso[task.setvariable variable=HYPERV_GENERATION]V1'
            echo '##vso[task.setvariable variable=AZURE_VM_SIZE]Standard_NC6s_v3'
            echo '##vso[task.setvariable variable=FEATURE_FLAGS]fullgpudaemon'
            echo '##vso[task.setvariable variable=CONTAINER_RUNTIME]containerd'
            echo '##vso[task.setvariable variable=ENABLE_FIPS]True'
            echo '##vso[task.setvariable variable=ENABLE_TRUSTED_LAUNCH]False'
            echo '##vso[task.setvariable variable=SGX_INSTALL]False'
          displayName: Setup Build Variables
        - template: ./templates/.builder-release-template.yaml
          parameters:
            artifactName: 1804-fips-gpu-containerd
  - stage: build_vhd_1804_fips_gen2_gpu_containerd
    dependsOn: []
    condition: eq('${{ parameters.build1804fipsgen2gpucontainerd }}', true)
    jobs:
    - job: build
      timeoutInMinutes: 180
      steps:
        - bash: |
            echo '##vso[task.setvariable variable=DRY_RUN]${{parameters.dryrun}}'
            echo '##vso[task.setvariable variable=OS_SKU]Ubuntu'
            echo '##vso[task.setvariable variable=OS_VERSION]18.04'
            echo '##vso[task.setvariable variable=IMG_PUBLISHER]Canonical'
            echo '##vso[task.setvariable variable=IMG_OFFER]UbuntuServer'
            echo '##vso[task.setvariable variable=IMG_SKU]18_04-LTS-GEN2'
            echo '##vso[task.setvariable variable=IMG_VERSION]latest'
            echo '##vso[task.setvariable variable=HYPERV_GENERATION]V2'
            echo '##vso[task.setvariable variable=AZURE_VM_SIZE]Standard_NC6s_v3'
            echo '##vso[task.setvariable variable=FEATURE_FLAGS]fullgpudaemon'
            echo '##vso[task.setvariable variable=CONTAINER_RUNTIME]containerd'
            echo '##vso[task.setvariable variable=ENABLE_FIPS]True'
            echo '##vso[task.setvariable variable=ENABLE_TRUSTED_LAUNCH]False'
            echo '##vso[task.setvariable variable=SGX_INSTALL]True'
          displayName: Setup Build Variables
        - template: ./templates/.builder-release-template.yaml
          parameters:
            artifactName: 1804-fips-gen2-gpu-containerd
  - stage: build_vhd_2004_fips_containerd
    dependsOn: []
    condition: eq('${{ parameters.build2004fipscontainerd }}', true)
    jobs:
    - job: build
      timeoutInMinutes: 180
      steps:
        - bash: |
            echo '##vso[task.setvariable variable=DRY_RUN]${{parameters.dryrun}}'
            echo '##vso[task.setvariable variable=OS_SKU]Ubuntu'
<<<<<<< HEAD
            echo '##vso[task.setvariable variable=OS_VERSION]18.04'
            echo '##vso[task.setvariable variable=IMG_PUBLISHER]Canonical'
            echo '##vso[task.setvariable variable=IMG_OFFER]UbuntuServer'
            echo '##vso[task.setvariable variable=IMG_SKU]18.04-LTS'
=======
            echo '##vso[task.setvariable variable=OS_VERSION]20.04'
            echo '##vso[task.setvariable variable=IMG_PUBLISHER]Canonical'
            echo '##vso[task.setvariable variable=IMG_OFFER]0001-com-ubuntu-server-focal'
            echo '##vso[task.setvariable variable=IMG_SKU]20_04-lts'
>>>>>>> f5940395
            echo '##vso[task.setvariable variable=HYPERV_GENERATION]V1'
            echo '##vso[task.setvariable variable=AZURE_VM_SIZE]Standard_DS2_v2'
            echo '##vso[task.setvariable variable=FEATURE_FLAGS]None'
            echo '##vso[task.setvariable variable=CONTAINER_RUNTIME]containerd'
            echo '##vso[task.setvariable variable=ENABLE_FIPS]True'
            echo '##vso[task.setvariable variable=ENABLE_TRUSTED_LAUNCH]False'
            echo '##vso[task.setvariable variable=SGX_INSTALL]False'
          displayName: Setup Build Variables
        - template: ./templates/.builder-release-template.yaml
          parameters:
            artifactName: 2004-fips-containerd
  - stage: build_vhd_2004_fips_gen2_containerd
    dependsOn: []
    condition: eq('${{ parameters.build2004fipsgen2containerd }}', true)
    jobs:
    - job: build
      timeoutInMinutes: 180
      steps:
        - bash: |
            echo '##vso[task.setvariable variable=DRY_RUN]${{parameters.dryrun}}'
            echo '##vso[task.setvariable variable=OS_SKU]Ubuntu'
<<<<<<< HEAD
            echo '##vso[task.setvariable variable=OS_VERSION]18.04'
            echo '##vso[task.setvariable variable=IMG_PUBLISHER]Canonical'
            echo '##vso[task.setvariable variable=IMG_OFFER]UbuntuServer'
            echo '##vso[task.setvariable variable=IMG_SKU]18_04-LTS-GEN2'
=======
            echo '##vso[task.setvariable variable=OS_VERSION]20.04'
            echo '##vso[task.setvariable variable=IMG_PUBLISHER]Canonical'
            echo '##vso[task.setvariable variable=IMG_OFFER]0001-com-ubuntu-server-focal'
            echo '##vso[task.setvariable variable=IMG_SKU]20_04-lts-gen2'
>>>>>>> f5940395
            echo '##vso[task.setvariable variable=IMG_VERSION]latest'
            echo '##vso[task.setvariable variable=HYPERV_GENERATION]V2'
            echo '##vso[task.setvariable variable=AZURE_VM_SIZE]Standard_DS2_v2'
            echo '##vso[task.setvariable variable=FEATURE_FLAGS]None'
            echo '##vso[task.setvariable variable=CONTAINER_RUNTIME]containerd'
            echo '##vso[task.setvariable variable=ENABLE_FIPS]True'
            echo '##vso[task.setvariable variable=ENABLE_TRUSTED_LAUNCH]False'
            echo '##vso[task.setvariable variable=SGX_INSTALL]True'
          displayName: Setup Build Variables
        - template: ./templates/.builder-release-template.yaml
          parameters:
            artifactName: 2004-fips-gen2-containerd
  - stage: build_vhd_2204_arm64_gen2_containerd
    dependsOn: []
    condition: eq('${{ parameters.build2204arm64gen2containerd }}', true)
    jobs:
    - job: build
      timeoutInMinutes: 180
      steps:
        - bash: |
            echo '##vso[task.setvariable variable=DRY_RUN]${{parameters.dryrun}}'
            echo '##vso[task.setvariable variable=OS_SKU]Ubuntu'
            echo '##vso[task.setvariable variable=OS_VERSION]22.04'
            echo '##vso[task.setvariable variable=IMG_PUBLISHER]Canonical'
            echo '##vso[task.setvariable variable=IMG_OFFER]0001-com-ubuntu-server-jammy'
            echo '##vso[task.setvariable variable=IMG_SKU]22_04-lts-arm64'
            echo '##vso[task.setvariable variable=HYPERV_GENERATION]V2'
            echo '##vso[task.setvariable variable=AZURE_VM_SIZE]Standard_D4pds_V5'
            echo '##vso[task.setvariable variable=FEATURE_FLAGS]None'
            echo '##vso[task.setvariable variable=CONTAINER_RUNTIME]containerd'
            echo '##vso[task.setvariable variable=ARCHITECTURE]ARM64'
            echo '##vso[task.setvariable variable=ENABLE_FIPS]False'
            echo '##vso[task.setvariable variable=ENABLE_TRUSTED_LAUNCH]False'
            echo '##vso[task.setvariable variable=SGX_INSTALL]True'
          displayName: Setup Build Variables
        - template: ./templates/.builder-release-template.yaml
          parameters:
            artifactName: 2204-arm64-gen2-containerd
  - stage: build_vhd_2204_containerd
    dependsOn: []
    condition: eq('${{ parameters.build2204containerd }}', true)
    jobs:
    - job: build
      timeoutInMinutes: 180
      steps:
        - bash: |
            echo '##vso[task.setvariable variable=DRY_RUN]${{parameters.dryrun}}'
            echo '##vso[task.setvariable variable=OS_SKU]Ubuntu'
            echo '##vso[task.setvariable variable=OS_VERSION]22.04'
            echo '##vso[task.setvariable variable=IMG_PUBLISHER]Canonical'
            echo '##vso[task.setvariable variable=IMG_OFFER]0001-com-ubuntu-server-jammy'
            echo '##vso[task.setvariable variable=IMG_SKU]22_04-lts'
            echo '##vso[task.setvariable variable=HYPERV_GENERATION]V1'
            echo '##vso[task.setvariable variable=AZURE_VM_SIZE]Standard_D2s_v3'
            echo '##vso[task.setvariable variable=FEATURE_FLAGS]None'
            echo '##vso[task.setvariable variable=CONTAINER_RUNTIME]containerd'
            echo '##vso[task.setvariable variable=ENABLE_TRUSTED_LAUNCH]False'
            echo '##vso[task.setvariable variable=SGX_INSTALL]False'
          displayName: Setup Build Variables
        - template: ./templates/.builder-release-template.yaml
          parameters:
            artifactName: 2204-containerd
  - stage: build_vhd_2204_gen2_containerd
    dependsOn: []
    condition: eq('${{ parameters.build2204gen2containerd }}', true)
    jobs:
    - job: build
      timeoutInMinutes: 180
      steps:
        - bash: |
            echo '##vso[task.setvariable variable=DRY_RUN]${{parameters.dryrun}}'
            echo '##vso[task.setvariable variable=OS_SKU]Ubuntu'
            echo '##vso[task.setvariable variable=OS_VERSION]22.04'
            echo '##vso[task.setvariable variable=IMG_PUBLISHER]Canonical'
            echo '##vso[task.setvariable variable=IMG_OFFER]0001-com-ubuntu-server-jammy'
            echo '##vso[task.setvariable variable=IMG_SKU]22_04-lts-gen2'
            echo '##vso[task.setvariable variable=IMG_VERSION]latest'
            echo '##vso[task.setvariable variable=HYPERV_GENERATION]V2'
            echo '##vso[task.setvariable variable=AZURE_VM_SIZE]Standard_D2s_v3'
            echo '##vso[task.setvariable variable=FEATURE_FLAGS]None'
            echo '##vso[task.setvariable variable=CONTAINER_RUNTIME]containerd'
            echo '##vso[task.setvariable variable=ENABLE_TRUSTED_LAUNCH]False'
            echo '##vso[task.setvariable variable=SGX_INSTALL]True'
          displayName: Setup Build Variables
        - template: ./templates/.builder-release-template.yaml
          parameters:
            artifactName: 2204-gen2-containerd
  - stage: build_vhd_2004_cvm_gen2_containerd
    dependsOn: []
    condition: eq('${{ parameters.build2004cvmgen2containerd }}', true)
    jobs:
    - job: build
      timeoutInMinutes: 180
      steps:
        - bash: |
            echo '##vso[task.setvariable variable=DRY_RUN]${{parameters.dryrun}}'
            echo '##vso[task.setvariable variable=OS_SKU]Ubuntu'
            echo '##vso[task.setvariable variable=OS_VERSION]20.04'
            echo '##vso[task.setvariable variable=IMG_PUBLISHER]Canonical'
            echo '##vso[task.setvariable variable=IMG_OFFER]0001-com-ubuntu-confidential-vm-focal'
            echo '##vso[task.setvariable variable=IMG_SKU]20_04-lts-cvm'
            echo '##vso[task.setvariable variable=IMG_VERSION]20.04.202205260'
            echo '##vso[task.setvariable variable=HYPERV_GENERATION]V2'
            echo '##vso[task.setvariable variable=AZURE_VM_SIZE]Standard_DS2_v2'
            echo '##vso[task.setvariable variable=FEATURE_FLAGS]None'
            echo '##vso[task.setvariable variable=CONTAINER_RUNTIME]containerd'
            echo '##vso[task.setvariable variable=ENABLE_TRUSTED_LAUNCH]False'
            echo '##vso[task.setvariable variable=SGX_INSTALL]True'
          displayName: Setup Build Variables
        - template: ./templates/.builder-release-template.yaml
          parameters:
            artifactName: 2004-cvm-gen2-containerd
  - stage: build_vhd_2204_tl_gen2_containerd
    dependsOn: []
    condition: eq('${{ parameters.build2204tlgen2containerd }}', true)
    jobs:
    - job: build
      timeoutInMinutes: 180
      steps:
        - bash: |
            echo '##vso[task.setvariable variable=DRY_RUN]${{parameters.dryrun}}'
            echo '##vso[task.setvariable variable=OS_SKU]Ubuntu'
            echo '##vso[task.setvariable variable=OS_VERSION]22.04'
            echo '##vso[task.setvariable variable=IMG_PUBLISHER]Canonical'
            echo '##vso[task.setvariable variable=IMG_OFFER]0001-com-ubuntu-server-jammy'
            echo '##vso[task.setvariable variable=IMG_SKU]22_04-lts-gen2'
            echo '##vso[task.setvariable variable=IMG_VERSION]latest'
            echo '##vso[task.setvariable variable=HYPERV_GENERATION]V2'
            echo '##vso[task.setvariable variable=AZURE_VM_SIZE]Standard_D2s_v3'
            echo '##vso[task.setvariable variable=FEATURE_FLAGS]None'
            echo '##vso[task.setvariable variable=CONTAINER_RUNTIME]containerd'
            echo '##vso[task.setvariable variable=ENABLE_TRUSTED_LAUNCH]True'
            echo '##vso[task.setvariable variable=SGX_INSTALL]True'
          displayName: Setup Build Variables
        - template: ./templates/.builder-release-template.yaml
          parameters:
            artifactName: 2204-tl-gen2-containerd<|MERGE_RESOLUTION|>--- conflicted
+++ resolved
@@ -89,19 +89,11 @@
 - name: build2004fipscontainerd
   displayName: Build 2004 FIPS containerd
   type: boolean
-<<<<<<< HEAD
-  default: true
-- name: build2004fipsgen2containerd
-  displayName: Build 2004 FIPS Gen2 containerd
-  type: boolean
-  default: true
-=======
   default: false
 - name: build2004fipsgen2containerd
   displayName: Build 2004 FIPS Gen2 containerd
   type: boolean
   default: false
->>>>>>> f5940395
 - name: build2204arm64gen2containerd
   displayName: Build 2204 ARM64 Gen2 containerd
   type: boolean
@@ -663,17 +655,10 @@
         - bash: |
             echo '##vso[task.setvariable variable=DRY_RUN]${{parameters.dryrun}}'
             echo '##vso[task.setvariable variable=OS_SKU]Ubuntu'
-<<<<<<< HEAD
-            echo '##vso[task.setvariable variable=OS_VERSION]18.04'
-            echo '##vso[task.setvariable variable=IMG_PUBLISHER]Canonical'
-            echo '##vso[task.setvariable variable=IMG_OFFER]UbuntuServer'
-            echo '##vso[task.setvariable variable=IMG_SKU]18.04-LTS'
-=======
             echo '##vso[task.setvariable variable=OS_VERSION]20.04'
             echo '##vso[task.setvariable variable=IMG_PUBLISHER]Canonical'
             echo '##vso[task.setvariable variable=IMG_OFFER]0001-com-ubuntu-server-focal'
             echo '##vso[task.setvariable variable=IMG_SKU]20_04-lts'
->>>>>>> f5940395
             echo '##vso[task.setvariable variable=HYPERV_GENERATION]V1'
             echo '##vso[task.setvariable variable=AZURE_VM_SIZE]Standard_DS2_v2'
             echo '##vso[task.setvariable variable=FEATURE_FLAGS]None'
@@ -695,17 +680,10 @@
         - bash: |
             echo '##vso[task.setvariable variable=DRY_RUN]${{parameters.dryrun}}'
             echo '##vso[task.setvariable variable=OS_SKU]Ubuntu'
-<<<<<<< HEAD
-            echo '##vso[task.setvariable variable=OS_VERSION]18.04'
-            echo '##vso[task.setvariable variable=IMG_PUBLISHER]Canonical'
-            echo '##vso[task.setvariable variable=IMG_OFFER]UbuntuServer'
-            echo '##vso[task.setvariable variable=IMG_SKU]18_04-LTS-GEN2'
-=======
             echo '##vso[task.setvariable variable=OS_VERSION]20.04'
             echo '##vso[task.setvariable variable=IMG_PUBLISHER]Canonical'
             echo '##vso[task.setvariable variable=IMG_OFFER]0001-com-ubuntu-server-focal'
             echo '##vso[task.setvariable variable=IMG_SKU]20_04-lts-gen2'
->>>>>>> f5940395
             echo '##vso[task.setvariable variable=IMG_VERSION]latest'
             echo '##vso[task.setvariable variable=HYPERV_GENERATION]V2'
             echo '##vso[task.setvariable variable=AZURE_VM_SIZE]Standard_DS2_v2'
